--- conflicted
+++ resolved
@@ -1009,11 +1009,7 @@
 				orb_copy(ORB_ID(vehicle_command), _t_vehicle_command, &cmd);
 
 				// Check for a DSM pairing command
-<<<<<<< HEAD
 				if (((unsigned int)cmd.command == vehicle_command_s::VEHICLE_CMD_START_RX_PAIR) && ((int)cmd.param1 == 0)) {
-=======
-				if (((uint32_t)cmd.command == vehicle_command_s::VEHICLE_CMD_START_RX_PAIR) && ((int)cmd.param1 == 0)) {
->>>>>>> a0176474
 					dsm_bind_ioctl((int)cmd.param2);
 				}
 			}
