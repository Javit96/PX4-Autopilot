/****************************************************************************
 *
 *   Copyright (C) 2013-2014 PX4 Development Team. All rights reserved.
 *
 * Redistribution and use in source and binary forms, with or without
 * modification, are permitted provided that the following conditions
 * are met:
 *
 * 1. Redistributions of source code must retain the above copyright
 *    notice, this list of conditions and the following disclaimer.
 * 2. Redistributions in binary form must reproduce the above copyright
 *    notice, this list of conditions and the following disclaimer in
 *    the documentation and/or other materials provided with the
 *    distribution.
 * 3. Neither the name PX4 nor the names of its contributors may be
 *    used to endorse or promote products derived from this software
 *    without specific prior written permission.
 *
 * THIS SOFTWARE IS PROVIDED BY THE COPYRIGHT HOLDERS AND CONTRIBUTORS
 * "AS IS" AND ANY EXPRESS OR IMPLIED WARRANTIES, INCLUDING, BUT NOT
 * LIMITED TO, THE IMPLIED WARRANTIES OF MERCHANTABILITY AND FITNESS
 * FOR A PARTICULAR PURPOSE ARE DISCLAIMED. IN NO EVENT SHALL THE
 * COPYRIGHT OWNER OR CONTRIBUTORS BE LIABLE FOR ANY DIRECT, INDIRECT,
 * INCIDENTAL, SPECIAL, EXEMPLARY, OR CONSEQUENTIAL DAMAGES (INCLUDING,
 * BUT NOT LIMITED TO, PROCUREMENT OF SUBSTITUTE GOODS OR SERVICES; LOSS
 * OF USE, DATA, OR PROFITS; OR BUSINESS INTERRUPTION) HOWEVER CAUSED
 * AND ON ANY THEORY OF LIABILITY, WHETHER IN CONTRACT, STRICT
 * LIABILITY, OR TORT (INCLUDING NEGLIGENCE OR OTHERWISE) ARISING IN
 * ANY WAY OUT OF THE USE OF THIS SOFTWARE, EVEN IF ADVISED OF THE
 * POSSIBILITY OF SUCH DAMAGE.
 *
 ****************************************************************************/

/**
 * @file commander.cpp
 * Main fail-safe handling.
 *
 * @author Petri Tanskanen <petri.tanskanen@inf.ethz.ch>
 * @author Lorenz Meier <lm@inf.ethz.ch>
 * @author Thomas Gubler <thomasgubler@student.ethz.ch>
 * @author Julian Oes <julian@oes.ch>
 * @author Anton Babushkin <anton.babushkin@me.com>
 */

#include <nuttx/config.h>
#include <pthread.h>
#include <stdio.h>
#include <stdlib.h>
#include <stdbool.h>
#include <string.h>
#include <unistd.h>
#include <fcntl.h>
#include <errno.h>
#include <systemlib/err.h>
#include <systemlib/circuit_breaker.h>
#include <debug.h>
#include <sys/prctl.h>
#include <sys/stat.h>
#include <string.h>
#include <math.h>
#include <poll.h>

#include <uORB/uORB.h>
#include <uORB/topics/sensor_combined.h>
#include <uORB/topics/battery_status.h>
#include <uORB/topics/manual_control_setpoint.h>
#include <uORB/topics/offboard_control_setpoint.h>
#include <uORB/topics/home_position.h>
#include <uORB/topics/vehicle_global_position.h>
#include <uORB/topics/vehicle_local_position.h>
#include <uORB/topics/position_setpoint_triplet.h>
#include <uORB/topics/vehicle_gps_position.h>
#include <uORB/topics/vehicle_command.h>
#include <uORB/topics/subsystem_info.h>
#include <uORB/topics/actuator_controls.h>
#include <uORB/topics/actuator_armed.h>
#include <uORB/topics/parameter_update.h>
#include <uORB/topics/differential_pressure.h>
#include <uORB/topics/safety.h>
#include <uORB/topics/system_power.h>
#include <uORB/topics/mission_result.h>
#include <uORB/topics/telemetry_status.h>

#include <drivers/drv_led.h>
#include <drivers/drv_hrt.h>
#include <drivers/drv_tone_alarm.h>

#include <mavlink/mavlink_log.h>
#include <systemlib/param/param.h>
#include <systemlib/systemlib.h>
#include <systemlib/err.h>
#include <systemlib/cpuload.h>
#include <systemlib/rc_check.h>
#include <systemlib/state_table.h>

#include "px4_custom_mode.h"
#include "commander_helper.h"
#include "state_machine_helper.h"
#include "calibration_routines.h"
#include "accelerometer_calibration.h"
#include "gyro_calibration.h"
#include "mag_calibration.h"
#include "baro_calibration.h"
#include "rc_calibration.h"
#include "airspeed_calibration.h"

/* oddly, ERROR is not defined for c++ */
#ifdef ERROR
# undef ERROR
#endif
static const int ERROR = -1;

extern struct system_load_s system_load;

/* Decouple update interval and hysteris counters, all depends on intervals */
#define COMMANDER_MONITORING_INTERVAL 50000
#define COMMANDER_MONITORING_LOOPSPERMSEC (1/(COMMANDER_MONITORING_INTERVAL/1000.0f))

#define MAVLINK_OPEN_INTERVAL 50000

#define STICK_ON_OFF_LIMIT 0.9f
#define STICK_ON_OFF_HYSTERESIS_TIME_MS 1000
#define STICK_ON_OFF_COUNTER_LIMIT (STICK_ON_OFF_HYSTERESIS_TIME_MS*COMMANDER_MONITORING_LOOPSPERMSEC)

#define POSITION_TIMEOUT		(600 * 1000)		/**< consider the local or global position estimate invalid after 600ms */
#define FAILSAFE_DEFAULT_TIMEOUT	(3 * 1000 * 1000)	/**< hysteresis time - the failsafe will trigger after 3 seconds in this state */
#define RC_TIMEOUT			500000
#define DL_TIMEOUT			5 * 1000* 1000
#define OFFBOARD_TIMEOUT		500000
#define DIFFPRESS_TIMEOUT		2000000

#define PRINT_INTERVAL	5000000
#define PRINT_MODE_REJECT_INTERVAL	2000000

enum MAV_MODE_FLAG {
	MAV_MODE_FLAG_CUSTOM_MODE_ENABLED = 1, /* 0b00000001 Reserved for future use. | */
	MAV_MODE_FLAG_TEST_ENABLED = 2, /* 0b00000010 system has a test mode enabled. This flag is intended for temporary system tests and should not be used for stable implementations. | */
	MAV_MODE_FLAG_AUTO_ENABLED = 4, /* 0b00000100 autonomous mode enabled, system finds its own goal positions. Guided flag can be set or not, depends on the actual implementation. | */
	MAV_MODE_FLAG_GUIDED_ENABLED = 8, /* 0b00001000 guided mode enabled, system flies MISSIONs / mission items. | */
	MAV_MODE_FLAG_STABILIZE_ENABLED = 16, /* 0b00010000 system stabilizes electronically its attitude (and optionally position). It needs however further control inputs to move around. | */
	MAV_MODE_FLAG_HIL_ENABLED = 32, /* 0b00100000 hardware in the loop simulation. All motors / actuators are blocked, but internal software is full operational. | */
	MAV_MODE_FLAG_MANUAL_INPUT_ENABLED = 64, /* 0b01000000 remote control input is enabled. | */
	MAV_MODE_FLAG_SAFETY_ARMED = 128, /* 0b10000000 MAV safety set to armed. Motors are enabled / running / can start. Ready to fly. | */
	MAV_MODE_FLAG_ENUM_END = 129, /*  | */
};

/* Mavlink file descriptors */
static int mavlink_fd = 0;

/* flags */
static bool commander_initialized = false;
static volatile bool thread_should_exit = false;		/**< daemon exit flag */
static volatile bool thread_running = false;		/**< daemon status flag */
static int daemon_task;				/**< Handle of daemon task / thread */

static unsigned int leds_counter;
/* To remember when last notification was sent */
static uint64_t last_print_mode_reject_time = 0;
/* if connected via USB */
static bool on_usb_power = false;

static float takeoff_alt = 5.0f;
static int parachute_enabled = 0;
static float eph_epv_threshold = 5.0f;

static struct vehicle_status_s status;
static struct actuator_armed_s armed;
static struct safety_s safety;
static struct vehicle_control_mode_s control_mode;
static struct offboard_control_setpoint_s sp_offboard;

/* tasks waiting for low prio thread */
typedef enum {
	LOW_PRIO_TASK_NONE = 0,
	LOW_PRIO_TASK_PARAM_SAVE,
	LOW_PRIO_TASK_PARAM_LOAD,
	LOW_PRIO_TASK_GYRO_CALIBRATION,
	LOW_PRIO_TASK_MAG_CALIBRATION,
	LOW_PRIO_TASK_ALTITUDE_CALIBRATION,
	LOW_PRIO_TASK_RC_CALIBRATION,
	LOW_PRIO_TASK_ACCEL_CALIBRATION,
	LOW_PRIO_TASK_AIRSPEED_CALIBRATION
} low_prio_task_t;

static low_prio_task_t low_prio_task = LOW_PRIO_TASK_NONE;

/**
 * The daemon app only briefly exists to start
 * the background job. The stack size assigned in the
 * Makefile does only apply to this management task.
 *
 * The actual stack size should be set in the call
 * to task_create().
 *
 * @ingroup apps
 */
extern "C" __EXPORT int commander_main(int argc, char *argv[]);

/**
 * Print the correct usage.
 */
void usage(const char *reason);

/**
 * React to commands that are sent e.g. from the mavlink module.
 */
bool handle_command(struct vehicle_status_s *status, const struct safety_s *safety, struct vehicle_command_s *cmd, struct actuator_armed_s *armed, struct home_position_s *home, struct vehicle_global_position_s *global_pos, orb_advert_t *home_pub);

/**
 * Mainloop of commander.
 */
int commander_thread_main(int argc, char *argv[]);

void control_status_leds(vehicle_status_s *status, const actuator_armed_s *actuator_armed, bool changed);

void check_valid(hrt_abstime timestamp, hrt_abstime timeout, bool valid_in, bool *valid_out, bool *changed);

void check_mode_switches(struct manual_control_setpoint_s *sp_man, struct vehicle_status_s *status);

transition_result_t set_main_state_rc(struct vehicle_status_s *status, struct manual_control_setpoint_s *sp_man);

void set_control_mode();

void print_reject_mode(struct vehicle_status_s *current_status, const char *msg);

void print_reject_arm(const char *msg);

void print_status();

transition_result_t check_navigation_state_machine(struct vehicle_status_s *status, struct vehicle_control_mode_s *control_mode, struct vehicle_local_position_s *local_pos);

transition_result_t arm_disarm(bool arm, const int mavlink_fd, const char *armedBy);

/**
 * Loop that runs at a lower rate and priority for calibration and parameter tasks.
 */
void *commander_low_prio_loop(void *arg);

void answer_command(struct vehicle_command_s &cmd, enum VEHICLE_CMD_RESULT result);


int commander_main(int argc, char *argv[])
{
	if (argc < 1) {
		usage("missing command");
	}

	if (!strcmp(argv[1], "start")) {

		if (thread_running) {
			warnx("commander already running");
			/* this is not an error */
			exit(0);
		}

		thread_should_exit = false;
		daemon_task = task_spawn_cmd("commander",
					     SCHED_DEFAULT,
					     SCHED_PRIORITY_MAX - 40,
					     2950,
					     commander_thread_main,
					     (argv) ? (const char **)&argv[2] : (const char **)NULL);

		while (!thread_running) {
			usleep(200);
		}

		exit(0);
	}

	if (!strcmp(argv[1], "stop")) {

		if (!thread_running) {
			errx(0, "commander already stopped");
		}

		thread_should_exit = true;

		while (thread_running) {
			usleep(200000);
			warnx(".");
		}

		warnx("terminated.");

		exit(0);
	}

	if (!strcmp(argv[1], "status")) {
		if (thread_running) {
			warnx("\tcommander is running");
			print_status();

		} else {
			warnx("\tcommander not started");
		}

		exit(0);
	}

	if (!strcmp(argv[1], "arm")) {
		arm_disarm(true, mavlink_fd, "command line");
		exit(0);
	}

	if (!strcmp(argv[1], "2")) {
		arm_disarm(false, mavlink_fd, "command line");
		exit(0);
	}

	usage("unrecognized command");
	exit(1);
}

void usage(const char *reason)
{
	if (reason) {
		fprintf(stderr, "%s\n", reason);
	}

	fprintf(stderr, "usage: daemon {start|stop|status} [-p <additional params>]\n\n");
	exit(1);
}

void print_status()
{
	warnx("usb powered: %s", (on_usb_power) ? "yes" : "no");

	/* read all relevant states */
	int state_sub = orb_subscribe(ORB_ID(vehicle_status));
	struct vehicle_status_s state;
	orb_copy(ORB_ID(vehicle_status), state_sub, &state);

	const char *armed_str;

	switch (state.arming_state) {
	case ARMING_STATE_INIT:
		armed_str = "INIT";
		break;

	case ARMING_STATE_STANDBY:
		armed_str = "STANDBY";
		break;

	case ARMING_STATE_ARMED:
		armed_str = "ARMED";
		break;

	case ARMING_STATE_ARMED_ERROR:
		armed_str = "ARMED_ERROR";
		break;

	case ARMING_STATE_STANDBY_ERROR:
		armed_str = "STANDBY_ERROR";
		break;

	case ARMING_STATE_REBOOT:
		armed_str = "REBOOT";
		break;

	case ARMING_STATE_IN_AIR_RESTORE:
		armed_str = "IN_AIR_RESTORE";
		break;

	default:
		armed_str = "ERR: UNKNOWN STATE";
		break;
	}

	close(state_sub);


	warnx("arming: %s", armed_str);
}

static orb_advert_t status_pub;

transition_result_t arm_disarm(bool arm, const int mavlink_fd_local, const char *armedBy)
{
	transition_result_t arming_res = TRANSITION_NOT_CHANGED;

	// Transition the armed state. By passing mavlink_fd to arming_state_transition it will
	// output appropriate error messages if the state cannot transition.
	arming_res = arming_state_transition(&status, &safety, arm ? ARMING_STATE_ARMED : ARMING_STATE_STANDBY, &armed, mavlink_fd_local);

	if (arming_res == TRANSITION_CHANGED && mavlink_fd) {
		mavlink_log_info(mavlink_fd_local, "[cmd] %s by %s", arm ? "ARMED" : "DISARMED", armedBy);

	} else if (arming_res == TRANSITION_DENIED) {
		tune_negative(true);
	}

	return arming_res;
}

bool handle_command(struct vehicle_status_s *status, const struct safety_s *safety, struct vehicle_command_s *cmd, struct actuator_armed_s *armed, struct home_position_s *home, struct vehicle_global_position_s *global_pos, orb_advert_t *home_pub)
{
	/* only handle commands that are meant to be handled by this system and component */
	if (cmd->target_system != status->system_id || ((cmd->target_component != status->component_id) && (cmd->target_component != 0))) { // component_id 0: valid for all components
		return false;
	}

	/* result of the command */
	enum VEHICLE_CMD_RESULT cmd_result = VEHICLE_CMD_RESULT_UNSUPPORTED;

	/* request to set different system mode */
	switch (cmd->command) {
	case VEHICLE_CMD_DO_SET_MODE: {
			uint8_t base_mode = (uint8_t)cmd->param1;
			uint8_t custom_main_mode = (uint8_t)cmd->param2;

			transition_result_t arming_ret = TRANSITION_NOT_CHANGED;

			transition_result_t main_ret = TRANSITION_NOT_CHANGED;

			/* set HIL state */
			hil_state_t new_hil_state = (base_mode & MAV_MODE_FLAG_HIL_ENABLED) ? HIL_STATE_ON : HIL_STATE_OFF;
			transition_result_t hil_ret = hil_state_transition(new_hil_state, status_pub, status, mavlink_fd);

			// Transition the arming state
			arming_ret = arm_disarm(base_mode & MAV_MODE_FLAG_SAFETY_ARMED, mavlink_fd, "set mode command");

			if (base_mode & MAV_MODE_FLAG_CUSTOM_MODE_ENABLED) {
				/* use autopilot-specific mode */
				if (custom_main_mode == PX4_CUSTOM_MAIN_MODE_MANUAL) {
					/* MANUAL */
					main_ret = main_state_transition(status, MAIN_STATE_MANUAL);

				} else if (custom_main_mode == PX4_CUSTOM_MAIN_MODE_ALTCTL) {
					/* ALTCTL */
					main_ret = main_state_transition(status, MAIN_STATE_ALTCTL);

				} else if (custom_main_mode == PX4_CUSTOM_MAIN_MODE_POSCTL) {
					/* POSCTL */
					main_ret = main_state_transition(status, MAIN_STATE_POSCTL);

				} else if (custom_main_mode == PX4_CUSTOM_MAIN_MODE_AUTO) {
					/* AUTO */
					main_ret = main_state_transition(status, MAIN_STATE_AUTO_MISSION);

				} else if (custom_main_mode == PX4_CUSTOM_MAIN_MODE_ACRO) {
					/* ACRO */
					main_ret = main_state_transition(status, MAIN_STATE_ACRO);

				} else if (custom_main_mode == PX4_CUSTOM_MAIN_MODE_OFFBOARD) {
					/* OFFBOARD */
					main_ret = main_state_transition(status, MAIN_STATE_OFFBOARD);
				}

			} else {
				/* use base mode */
				if (base_mode & MAV_MODE_FLAG_AUTO_ENABLED) {
					/* AUTO */
					main_ret = main_state_transition(status, MAIN_STATE_AUTO_MISSION);

				} else if (base_mode & MAV_MODE_FLAG_MANUAL_INPUT_ENABLED) {
					if (base_mode & MAV_MODE_FLAG_GUIDED_ENABLED) {
						/* POSCTL */
						main_ret = main_state_transition(status, MAIN_STATE_POSCTL);

					} else if (base_mode & MAV_MODE_FLAG_STABILIZE_ENABLED) {
						/* MANUAL */
						main_ret = main_state_transition(status, MAIN_STATE_MANUAL);
					}
				}
			}

			if (hil_ret != TRANSITION_DENIED && arming_ret != TRANSITION_DENIED && main_ret != TRANSITION_DENIED) {
				cmd_result = VEHICLE_CMD_RESULT_ACCEPTED;

			} else {
				cmd_result = VEHICLE_CMD_RESULT_TEMPORARILY_REJECTED;
			}
		}
		break;

	case VEHICLE_CMD_COMPONENT_ARM_DISARM: {
			// Follow exactly what the mavlink spec says for values: 0.0f for disarm, 1.0f for arm.
			// We use an float epsilon delta to test float equality.
			if (cmd->param1 != 0.0f && (fabsf(cmd->param1 - 1.0f) > 2.0f * FLT_EPSILON)) {
				mavlink_log_info(mavlink_fd, "Unsupported ARM_DISARM parameter: %.6f", (double)cmd->param1);

			} else {

				// Flick to inair restore first if this comes from an onboard system
				if (cmd->source_system == status->system_id && cmd->source_component == status->component_id) {
					status->arming_state = ARMING_STATE_IN_AIR_RESTORE;
				}

				transition_result_t arming_res = arm_disarm(cmd->param1 != 0.0f, mavlink_fd, "arm/disarm component command");

				if (arming_res == TRANSITION_DENIED) {
					mavlink_log_critical(mavlink_fd, "#audio: REJECTING component arm cmd");
					cmd_result = VEHICLE_CMD_RESULT_TEMPORARILY_REJECTED;

				} else {
					cmd_result = VEHICLE_CMD_RESULT_ACCEPTED;
				}
			}
		}
		break;

	case VEHICLE_CMD_OVERRIDE_GOTO: {
			// TODO listen vehicle_command topic directly from navigator (?)
			unsigned int mav_goto = cmd->param1;

			if (mav_goto == 0) {	// MAV_GOTO_DO_HOLD
				status->nav_state = NAVIGATION_STATE_AUTO_LOITER;
				mavlink_log_critical(mavlink_fd, "#audio: pause mission cmd");
				cmd_result = VEHICLE_CMD_RESULT_ACCEPTED;

			} else if (mav_goto == 1) {	// MAV_GOTO_DO_CONTINUE
				status->nav_state = NAVIGATION_STATE_AUTO_MISSION;
				mavlink_log_critical(mavlink_fd, "#audio: continue mission cmd");
				cmd_result = VEHICLE_CMD_RESULT_ACCEPTED;

			} else {
				mavlink_log_info(mavlink_fd, "Unsupported OVERRIDE_GOTO: %f %f %f %f %f %f %f %f",
					(double)cmd->param1,
					(double)cmd->param2,
					(double)cmd->param3,
					(double)cmd->param4,
					(double)cmd->param5,
					(double)cmd->param6,
					(double)cmd->param7);
			}
		}
		break;

#if 0
	/* Flight termination */
	case VEHICLE_CMD_DO_SET_SERVO: { //xxx: needs its own mavlink command

			//XXX: to enable the parachute, a param needs to be set
			//xxx: for safety only for now, param3 is unused by VEHICLE_CMD_DO_SET_SERVO
			if (armed->armed && cmd->param3 > 0.5 && parachute_enabled) {
				transition_result_t failsafe_res = failsafe_state_transition(status, FAILSAFE_STATE_TERMINATION);
				cmd_result = VEHICLE_CMD_RESULT_ACCEPTED;

			} else {
				/* reject parachute depoyment not armed */
				cmd_result = VEHICLE_CMD_RESULT_TEMPORARILY_REJECTED;
			}

		}
		break;
#endif

	case VEHICLE_CMD_DO_SET_HOME: {
			bool use_current = cmd->param1 > 0.5f;

			if (use_current) {
				/* use current position */
				if (status->condition_global_position_valid) {
					home->lat = global_pos->lat;
					home->lon = global_pos->lon;
					home->alt = global_pos->alt;

					home->timestamp = hrt_absolute_time();

					cmd_result = VEHICLE_CMD_RESULT_ACCEPTED;

				} else {
					cmd_result = VEHICLE_CMD_RESULT_TEMPORARILY_REJECTED;
				}

			} else {
				/* use specified position */
				home->lat = cmd->param5;
				home->lon = cmd->param6;
				home->alt = cmd->param7;

				home->timestamp = hrt_absolute_time();

				cmd_result = VEHICLE_CMD_RESULT_ACCEPTED;
			}

			if (cmd_result == VEHICLE_CMD_RESULT_ACCEPTED) {
				warnx("home: lat = %.7f, lon = %.7f, alt = %.2f ", home->lat, home->lon, (double)home->alt);
				mavlink_log_info(mavlink_fd, "[cmd] home: %.7f, %.7f, %.2f", home->lat, home->lon, (double)home->alt);

				/* announce new home position */
				if (*home_pub > 0) {
					orb_publish(ORB_ID(home_position), *home_pub, home);

				} else {
					*home_pub = orb_advertise(ORB_ID(home_position), home);
				}

				/* mark home position as set */
				status->condition_home_position_valid = true;
			}
		}
		break;

	case VEHICLE_CMD_PREFLIGHT_REBOOT_SHUTDOWN:
	case VEHICLE_CMD_PREFLIGHT_CALIBRATION:
	case VEHICLE_CMD_PREFLIGHT_SET_SENSOR_OFFSETS:
	case VEHICLE_CMD_PREFLIGHT_STORAGE:
		/* ignore commands that handled in low prio loop */
		break;

	default:
		/* Warn about unsupported commands, this makes sense because only commands
		 * to this component ID (or all) are passed by mavlink. */
		answer_command(*cmd, VEHICLE_CMD_RESULT_UNSUPPORTED);
		break;
	}

	if (cmd_result != VEHICLE_CMD_RESULT_UNSUPPORTED) {
		/* already warned about unsupported commands in "default" case */
		answer_command(*cmd, cmd_result);
	}

	/* send any requested ACKs */
	if (cmd->confirmation > 0 && cmd_result != VEHICLE_CMD_RESULT_UNSUPPORTED) {
		/* send acknowledge command */
		// XXX TODO
	}

	return true;
}

int commander_thread_main(int argc, char *argv[])
{
	/* not yet initialized */
	commander_initialized = false;

	bool arm_tune_played = false;
	bool was_armed = false;

	/* set parameters */
	param_t _param_sys_type = param_find("MAV_TYPE");
	param_t _param_system_id = param_find("MAV_SYS_ID");
	param_t _param_component_id = param_find("MAV_COMP_ID");
	param_t _param_takeoff_alt = param_find("NAV_TAKEOFF_ALT");
	param_t _param_enable_parachute = param_find("NAV_PARACHUTE_EN");
	param_t _param_enable_datalink_loss = param_find("COM_DL_LOSS_EN");

	/* welcome user */
	warnx("starting");

	const char *main_states_str[MAIN_STATE_MAX];
	main_states_str[MAIN_STATE_MANUAL]			= "MANUAL";
	main_states_str[MAIN_STATE_ALTCTL]			= "ALTCTL";
	main_states_str[MAIN_STATE_POSCTL]			= "POSCTL";
	main_states_str[MAIN_STATE_AUTO_MISSION]		= "AUTO_MISSION";
	main_states_str[MAIN_STATE_AUTO_LOITER]			= "AUTO_LOITER";
	main_states_str[MAIN_STATE_AUTO_RTL]			= "AUTO_RTL";
	main_states_str[MAIN_STATE_ACRO]			= "ACRO";
	main_states_str[MAIN_STATE_OFFBOARD]			= "OFFBOARD";

	const char *arming_states_str[ARMING_STATE_MAX];
	arming_states_str[ARMING_STATE_INIT]			= "INIT";
	arming_states_str[ARMING_STATE_STANDBY]			= "STANDBY";
	arming_states_str[ARMING_STATE_ARMED]			= "ARMED";
	arming_states_str[ARMING_STATE_ARMED_ERROR]		= "ARMED_ERROR";
	arming_states_str[ARMING_STATE_STANDBY_ERROR]		= "STANDBY_ERROR";
	arming_states_str[ARMING_STATE_REBOOT]			= "REBOOT";
	arming_states_str[ARMING_STATE_IN_AIR_RESTORE]		= "IN_AIR_RESTORE";

	const char *nav_states_str[NAVIGATION_STATE_MAX];
	nav_states_str[NAVIGATION_STATE_MANUAL]			= "MANUAL";
	nav_states_str[NAVIGATION_STATE_ALTCTL]			= "ALTCTL";
	nav_states_str[NAVIGATION_STATE_POSCTL]			= "POSCTL";
	nav_states_str[NAVIGATION_STATE_AUTO_MISSION]		= "AUTO_MISSION";
	nav_states_str[NAVIGATION_STATE_AUTO_LOITER]		= "AUTO_LOITER";
	nav_states_str[NAVIGATION_STATE_AUTO_RTL]		= "AUTO_RTL";
	nav_states_str[NAVIGATION_STATE_AUTO_RTGS]		= "AUTO_RTGS";
	nav_states_str[NAVIGATION_STATE_ACRO]			= "ACRO";
	nav_states_str[NAVIGATION_STATE_LAND]			= "LAND";
	nav_states_str[NAVIGATION_STATE_DESCEND]		= "DESCEND";
	nav_states_str[NAVIGATION_STATE_TERMINATION]		= "TERMINATION";
	nav_states_str[NAVIGATION_STATE_OFFBOARD]		= "OFFBOARD";

	/* pthread for slow low prio thread */
	pthread_t commander_low_prio_thread;

	/* initialize */
	if (led_init() != 0) {
		warnx("ERROR: Failed to initialize leds");
	}

	if (buzzer_init() != OK) {
		warnx("ERROR: Failed to initialize buzzer");
	}

	mavlink_fd = open(MAVLINK_LOG_DEVICE, 0);

	/* vehicle status topic */
	memset(&status, 0, sizeof(status));
	status.condition_landed = true;	// initialize to safe value
	// We want to accept RC inputs as default
	status.rc_input_blocked = false;
	status.main_state = MAIN_STATE_MANUAL;
	status.nav_state = NAVIGATION_STATE_MANUAL;
	status.arming_state = ARMING_STATE_INIT;
	status.hil_state = HIL_STATE_OFF;
	status.failsafe = false;

	/* neither manual nor offboard control commands have been received */
	status.offboard_control_signal_found_once = false;
	status.rc_signal_found_once = false;

	/* mark all signals lost as long as they haven't been found */
	status.rc_signal_lost = true;
	status.offboard_control_signal_lost = true;
	status.data_link_lost = true;

	/* set battery warning flag */
	status.battery_warning = VEHICLE_BATTERY_WARNING_NONE;
	status.condition_battery_voltage_valid = false;

	// XXX for now just set sensors as initialized
	status.condition_system_sensors_initialized = true;

	status.counter++;
	status.timestamp = hrt_absolute_time();

	status.condition_power_input_valid = true;
	status.avionics_power_rail_voltage = -1.0f;

	// CIRCUIT BREAKERS
	status.circuit_breaker_engaged_power_check = false;

	/* publish initial state */
	status_pub = orb_advertise(ORB_ID(vehicle_status), &status);

	/* armed topic */
	orb_advert_t armed_pub;
	/* Initialize armed with all false */
	memset(&armed, 0, sizeof(armed));

	/* vehicle control mode topic */
	memset(&control_mode, 0, sizeof(control_mode));
	orb_advert_t control_mode_pub = orb_advertise(ORB_ID(vehicle_control_mode), &control_mode);

	armed_pub = orb_advertise(ORB_ID(actuator_armed), &armed);

	/* home position */
	orb_advert_t home_pub = -1;
	struct home_position_s home;
	memset(&home, 0, sizeof(home));

	if (status_pub < 0) {
		warnx("ERROR: orb_advertise for topic vehicle_status failed (uorb app running?).\n");
		warnx("exiting.");
		exit(ERROR);
	}

	mavlink_log_info(mavlink_fd, "[cmd] started");

	int ret;

	pthread_attr_t commander_low_prio_attr;
	pthread_attr_init(&commander_low_prio_attr);
	pthread_attr_setstacksize(&commander_low_prio_attr, 2900);

	struct sched_param param;
	(void)pthread_attr_getschedparam(&commander_low_prio_attr, &param);

	/* low priority */
	param.sched_priority = SCHED_PRIORITY_DEFAULT - 50;
	(void)pthread_attr_setschedparam(&commander_low_prio_attr, &param);
	pthread_create(&commander_low_prio_thread, &commander_low_prio_attr, commander_low_prio_loop, NULL);
	pthread_attr_destroy(&commander_low_prio_attr);

	/* Start monitoring loop */
	unsigned counter = 0;
	unsigned stick_off_counter = 0;
	unsigned stick_on_counter = 0;

	bool low_battery_voltage_actions_done = false;
	bool critical_battery_voltage_actions_done = false;

	hrt_abstime last_idle_time = 0;
	hrt_abstime start_time = 0;

	bool status_changed = true;
	bool param_init_forced = true;

	bool updated = false;

	rc_calibration_check(mavlink_fd);

	/* Subscribe to safety topic */
	int safety_sub = orb_subscribe(ORB_ID(safety));
	memset(&safety, 0, sizeof(safety));
	safety.safety_switch_available = false;
	safety.safety_off = false;

	/* Subscribe to mission result topic */
	int mission_result_sub = orb_subscribe(ORB_ID(mission_result));
	struct mission_result_s mission_result;
	memset(&mission_result, 0, sizeof(mission_result));

	/* Subscribe to manual control data */
	int sp_man_sub = orb_subscribe(ORB_ID(manual_control_setpoint));
	struct manual_control_setpoint_s sp_man;
	memset(&sp_man, 0, sizeof(sp_man));

	/* Subscribe to offboard control data */
	int sp_offboard_sub = orb_subscribe(ORB_ID(offboard_control_setpoint));
	memset(&sp_offboard, 0, sizeof(sp_offboard));

	/* Subscribe to telemetry status topics */
	int telemetry_subs[TELEMETRY_STATUS_ORB_ID_NUM];
	uint64_t telemetry_last_heartbeat[TELEMETRY_STATUS_ORB_ID_NUM];
	bool telemetry_lost[TELEMETRY_STATUS_ORB_ID_NUM];

	for (int i = 0; i < TELEMETRY_STATUS_ORB_ID_NUM; i++) {
		telemetry_subs[i] = orb_subscribe(telemetry_status_orb_id[i]);
		telemetry_last_heartbeat[i] = 0;
		telemetry_lost[i] = true;
	}

	/* Subscribe to global position */
	int global_position_sub = orb_subscribe(ORB_ID(vehicle_global_position));
	struct vehicle_global_position_s global_position;
	memset(&global_position, 0, sizeof(global_position));
	/* Init EPH and EPV */
	global_position.eph = 1000.0f;
	global_position.epv = 1000.0f;

	/* Subscribe to local position data */
	int local_position_sub = orb_subscribe(ORB_ID(vehicle_local_position));
	struct vehicle_local_position_s local_position;
	memset(&local_position, 0, sizeof(local_position));

	/*
	 * The home position is set based on GPS only, to prevent a dependency between
	 * position estimator and commander. RAW GPS is more than good enough for a
	 * non-flying vehicle.
	 */

	/* Subscribe to GPS topic */
	int gps_sub = orb_subscribe(ORB_ID(vehicle_gps_position));
	struct vehicle_gps_position_s gps_position;
	memset(&gps_position, 0, sizeof(gps_position));

	/* Subscribe to sensor topic */
	int sensor_sub = orb_subscribe(ORB_ID(sensor_combined));
	struct sensor_combined_s sensors;
	memset(&sensors, 0, sizeof(sensors));

	/* Subscribe to differential pressure topic */
	int diff_pres_sub = orb_subscribe(ORB_ID(differential_pressure));
	struct differential_pressure_s diff_pres;
	memset(&diff_pres, 0, sizeof(diff_pres));

	/* Subscribe to command topic */
	int cmd_sub = orb_subscribe(ORB_ID(vehicle_command));
	struct vehicle_command_s cmd;
	memset(&cmd, 0, sizeof(cmd));

	/* Subscribe to parameters changed topic */
	int param_changed_sub = orb_subscribe(ORB_ID(parameter_update));
	struct parameter_update_s param_changed;
	memset(&param_changed, 0, sizeof(param_changed));

	/* Subscribe to battery topic */
	int battery_sub = orb_subscribe(ORB_ID(battery_status));
	struct battery_status_s battery;
	memset(&battery, 0, sizeof(battery));

	/* Subscribe to subsystem info topic */
	int subsys_sub = orb_subscribe(ORB_ID(subsystem_info));
	struct subsystem_info_s info;
	memset(&info, 0, sizeof(info));

	/* Subscribe to position setpoint triplet */
	int pos_sp_triplet_sub = orb_subscribe(ORB_ID(position_setpoint_triplet));
	struct position_setpoint_triplet_s pos_sp_triplet;
	memset(&pos_sp_triplet, 0, sizeof(pos_sp_triplet));

	/* Subscribe to system power */
	int system_power_sub = orb_subscribe(ORB_ID(system_power));
	struct system_power_s system_power;
	memset(&system_power, 0, sizeof(system_power));

	control_status_leds(&status, &armed, true);

	/* now initialized */
	commander_initialized = true;
	thread_running = true;

	start_time = hrt_absolute_time();

	transition_result_t arming_ret;

	int32_t datalink_loss_enabled = false;

	/* check which state machines for changes, clear "changed" flag */
	bool arming_state_changed = false;
	bool main_state_changed = false;
	bool failsafe_old = false;

	while (!thread_should_exit) {

		if (mavlink_fd < 0 && counter % (1000000 / MAVLINK_OPEN_INTERVAL) == 0) {
			/* try to open the mavlink log device every once in a while */
			mavlink_fd = open(MAVLINK_LOG_DEVICE, 0);
		}

		arming_ret = TRANSITION_NOT_CHANGED;


		/* update parameters */
		orb_check(param_changed_sub, &updated);

		if (updated || param_init_forced) {
			param_init_forced = false;
			/* parameters changed */
			orb_copy(ORB_ID(parameter_update), param_changed_sub, &param_changed);

			/* update parameters */
			if (!armed.armed) {
				if (param_get(_param_sys_type, &(status.system_type)) != OK) {
					warnx("failed getting new system type");
				}

				/* disable manual override for all systems that rely on electronic stabilization */
				if (status.system_type == VEHICLE_TYPE_COAXIAL ||
				    status.system_type == VEHICLE_TYPE_HELICOPTER ||
				    status.system_type == VEHICLE_TYPE_TRICOPTER ||
				    status.system_type == VEHICLE_TYPE_QUADROTOR ||
				    status.system_type == VEHICLE_TYPE_HEXAROTOR ||
				    status.system_type == VEHICLE_TYPE_OCTOROTOR) {
					status.is_rotary_wing = true;

				} else {
					status.is_rotary_wing = false;
				}

				/* check and update system / component ID */
				param_get(_param_system_id, &(status.system_id));
				param_get(_param_component_id, &(status.component_id));

				status.circuit_breaker_engaged_power_check = circuit_breaker_enabled("CBRK_SUPPLY_CHK", CBRK_SUPPLY_CHK_KEY);

				status_changed = true;

				/* re-check RC calibration */
				rc_calibration_check(mavlink_fd);
			}

			/* navigation parameters */
			param_get(_param_takeoff_alt, &takeoff_alt);
			param_get(_param_enable_parachute, &parachute_enabled);
			param_get(_param_enable_datalink_loss, &datalink_loss_enabled);
		}

		orb_check(sp_man_sub, &updated);

		if (updated) {
			orb_copy(ORB_ID(manual_control_setpoint), sp_man_sub, &sp_man);
		}

		orb_check(sp_offboard_sub, &updated);

		if (updated) {
			orb_copy(ORB_ID(offboard_control_setpoint), sp_offboard_sub, &sp_offboard);
		}

		if (sp_offboard.timestamp != 0 &&
		    sp_offboard.timestamp + OFFBOARD_TIMEOUT > hrt_absolute_time()) {
			if (status.offboard_control_signal_lost) {
				status.offboard_control_signal_lost = false;
				status_changed = true;
			}
		} else {
			if (!status.offboard_control_signal_lost) {
				status.offboard_control_signal_lost = true;
				status_changed = true;
			}
		}

		for (int i = 0; i < TELEMETRY_STATUS_ORB_ID_NUM; i++) {
			orb_check(telemetry_subs[i], &updated);

			if (updated) {
				struct telemetry_status_s telemetry;
				memset(&telemetry, 0, sizeof(telemetry));

				orb_copy(telemetry_status_orb_id[i], telemetry_subs[i], &telemetry);

				/* perform system checks when new telemetry link connected */
				if (mavlink_fd &&
					telemetry_last_heartbeat[i] == 0 &&
					telemetry.heartbeat_time > 0 &&
					hrt_elapsed_time(&telemetry.heartbeat_time) < DL_TIMEOUT) {

					(void)rc_calibration_check(mavlink_fd);
				}

				telemetry_last_heartbeat[i] = telemetry.heartbeat_time;
			}
		}

		orb_check(sensor_sub, &updated);

		if (updated) {
			orb_copy(ORB_ID(sensor_combined), sensor_sub, &sensors);
		}

		orb_check(diff_pres_sub, &updated);

		if (updated) {
			orb_copy(ORB_ID(differential_pressure), diff_pres_sub, &diff_pres);
		}

		orb_check(system_power_sub, &updated);

		if (updated) {
			orb_copy(ORB_ID(system_power), system_power_sub, &system_power);

			if (hrt_elapsed_time(&system_power.timestamp) < 200000) {
				if (system_power.servo_valid &&
					!system_power.brick_valid &&
					!system_power.usb_connected) {
					/* flying only on servo rail, this is unsafe */
					status.condition_power_input_valid = false;
				} else {
					status.condition_power_input_valid = true;
				}

				/* copy avionics voltage */
				status.avionics_power_rail_voltage = system_power.voltage5V_v;
			}
		}

		check_valid(diff_pres.timestamp, DIFFPRESS_TIMEOUT, true, &(status.condition_airspeed_valid), &status_changed);

		/* update safety topic */
		orb_check(safety_sub, &updated);

		if (updated) {
			orb_copy(ORB_ID(safety), safety_sub, &safety);

			/* disarm if safety is now on and still armed */
			if (status.hil_state == HIL_STATE_OFF && safety.safety_switch_available && !safety.safety_off && armed.armed) {
				arming_state_t new_arming_state = (status.arming_state == ARMING_STATE_ARMED ? ARMING_STATE_STANDBY : ARMING_STATE_STANDBY_ERROR);

				if (TRANSITION_CHANGED == arming_state_transition(&status, &safety, new_arming_state, &armed, mavlink_fd)) {
					mavlink_log_info(mavlink_fd, "[cmd] DISARMED by safety switch");
					arming_state_changed = true;
				}
			}
		}

		/* update global position estimate */
		orb_check(global_position_sub, &updated);

		if (updated) {
			/* position changed */
			orb_copy(ORB_ID(vehicle_global_position), global_position_sub, &global_position);
		}

		/* update local position estimate */
		orb_check(local_position_sub, &updated);

		if (updated) {
			/* position changed */
			orb_copy(ORB_ID(vehicle_local_position), local_position_sub, &local_position);
		}

		/* update condition_global_position_valid */
		/* hysteresis for EPH/EPV */
		bool eph_epv_good;

		if (status.condition_global_position_valid) {
			if (global_position.eph > eph_epv_threshold * 2.0f || global_position.epv > eph_epv_threshold * 2.0f) {
				eph_epv_good = false;

			} else {
				eph_epv_good = true;
			}

		} else {
			if (global_position.eph < eph_epv_threshold && global_position.epv < eph_epv_threshold) {
				eph_epv_good = true;

			} else {
				eph_epv_good = false;
			}
		}

		check_valid(global_position.timestamp, POSITION_TIMEOUT, eph_epv_good, &(status.condition_global_position_valid), &status_changed);

		/* check if GPS fix is ok */

		/* update home position */
		if (!status.condition_home_position_valid && status.condition_global_position_valid && !armed.armed &&
		    (global_position.eph < eph_epv_threshold) && (global_position.epv < eph_epv_threshold)) {

			home.lat = global_position.lat;
			home.lon = global_position.lon;
			home.alt = global_position.alt;

			home.x = local_position.x;
			home.y = local_position.y;
			home.z = local_position.z;

			warnx("home: lat = %.7f, lon = %.7f, alt = %.2f ", home.lat, home.lon, (double)home.alt);
			mavlink_log_info(mavlink_fd, "[cmd] home: %.7f, %.7f, %.2f", home.lat, home.lon, (double)home.alt);

			/* announce new home position */
			if (home_pub > 0) {
				orb_publish(ORB_ID(home_position), home_pub, &home);

			} else {
				home_pub = orb_advertise(ORB_ID(home_position), &home);
			}

			/* mark home position as set */
			status.condition_home_position_valid = true;
			tune_positive(true);
		}

		/* update condition_local_position_valid and condition_local_altitude_valid */
		/* hysteresis for EPH */
		bool local_eph_good;

		if (status.condition_global_position_valid) {
			if (local_position.eph > eph_epv_threshold * 2.0f) {
				local_eph_good = false;

			} else {
				local_eph_good = true;
			}

		} else {
			if (local_position.eph < eph_epv_threshold) {
				local_eph_good = true;

			} else {
				local_eph_good = false;
			}
		}
		check_valid(local_position.timestamp, POSITION_TIMEOUT, local_position.xy_valid && local_eph_good, &(status.condition_local_position_valid), &status_changed);
		check_valid(local_position.timestamp, POSITION_TIMEOUT, local_position.z_valid, &(status.condition_local_altitude_valid), &status_changed);

		if (status.condition_local_altitude_valid) {
			if (status.condition_landed != local_position.landed) {
				status.condition_landed = local_position.landed;
				status_changed = true;

				if (status.condition_landed) {
					mavlink_log_critical(mavlink_fd, "#audio: LANDED");

				} else {
					mavlink_log_critical(mavlink_fd, "#audio: IN AIR");
				}
			}
		}

		/* update battery status */
		orb_check(battery_sub, &updated);

		if (updated) {
			orb_copy(ORB_ID(battery_status), battery_sub, &battery);

			/* only consider battery voltage if system has been running 2s and battery voltage is valid */
			if (hrt_absolute_time() > start_time + 2000000 && battery.voltage_filtered_v > 0.0f) {
				status.battery_voltage = battery.voltage_filtered_v;
				status.battery_current = battery.current_a;
				status.condition_battery_voltage_valid = true;
				status.battery_remaining = battery_remaining_estimate_voltage(battery.voltage_filtered_v, battery.discharged_mah);
			}
		}

		/* update subsystem */
		orb_check(subsys_sub, &updated);

		if (updated) {
			orb_copy(ORB_ID(subsystem_info), subsys_sub, &info);

			warnx("subsystem changed: %d\n", (int)info.subsystem_type);

			/* mark / unmark as present */
			if (info.present) {
				status.onboard_control_sensors_present |= info.subsystem_type;

			} else {
				status.onboard_control_sensors_present &= ~info.subsystem_type;
			}

			/* mark / unmark as enabled */
			if (info.enabled) {
				status.onboard_control_sensors_enabled |= info.subsystem_type;

			} else {
				status.onboard_control_sensors_enabled &= ~info.subsystem_type;
			}

			/* mark / unmark as ok */
			if (info.ok) {
				status.onboard_control_sensors_health |= info.subsystem_type;

			} else {
				status.onboard_control_sensors_health &= ~info.subsystem_type;
			}

			status_changed = true;
		}

		/* update position setpoint triplet */
		orb_check(pos_sp_triplet_sub, &updated);

		if (updated) {
			orb_copy(ORB_ID(position_setpoint_triplet), pos_sp_triplet_sub, &pos_sp_triplet);
		}

		if (counter % (1000000 / COMMANDER_MONITORING_INTERVAL) == 0) {
			/* compute system load */
			uint64_t interval_runtime = system_load.tasks[0].total_runtime - last_idle_time;

			if (last_idle_time > 0) {
				status.load = 1.0f - ((float)interval_runtime / 1e6f);        //system load is time spent in non-idle
			}

			last_idle_time = system_load.tasks[0].total_runtime;

			/* check if board is connected via USB */
			//struct stat statbuf;
			//on_usb_power = (stat("/dev/ttyACM0", &statbuf) == 0);
		}

		/* if battery voltage is getting lower, warn using buzzer, etc. */
		if (status.condition_battery_voltage_valid && status.battery_remaining < 0.25f && !low_battery_voltage_actions_done) {
			low_battery_voltage_actions_done = true;
			mavlink_log_critical(mavlink_fd, "#audio: WARNING: LOW BATTERY");
			status.battery_warning = VEHICLE_BATTERY_WARNING_LOW;
			status_changed = true;

		} else if (status.condition_battery_voltage_valid && status.battery_remaining < 0.1f && !critical_battery_voltage_actions_done && low_battery_voltage_actions_done) {
			/* critical battery voltage, this is rather an emergency, change state machine */
			critical_battery_voltage_actions_done = true;
			mavlink_log_critical(mavlink_fd, "#audio: EMERGENCY: CRITICAL BATTERY");
			status.battery_warning = VEHICLE_BATTERY_WARNING_CRITICAL;

			if (armed.armed) {
				arming_ret = arming_state_transition(&status, &safety, ARMING_STATE_ARMED_ERROR, &armed, mavlink_fd);

				if (arming_ret == TRANSITION_CHANGED) {
					arming_state_changed = true;
				}

			} else {
				arming_ret = arming_state_transition(&status, &safety, ARMING_STATE_STANDBY_ERROR, &armed, mavlink_fd);

				if (arming_ret == TRANSITION_CHANGED) {
					arming_state_changed = true;
				}
			}
			status_changed = true;
		}

		/* End battery voltage check */

		/* If in INIT state, try to proceed to STANDBY state */
		if (status.arming_state == ARMING_STATE_INIT && low_prio_task == LOW_PRIO_TASK_NONE) {
			/* TODO: check for sensors */
			arming_ret = arming_state_transition(&status, &safety, ARMING_STATE_STANDBY, &armed, mavlink_fd);

			if (arming_ret == TRANSITION_CHANGED) {
				arming_state_changed = true;
			}

		} else {
			/* TODO: Add emergency stuff if sensors are lost */
		}


		/*
		 * Check for valid position information.
		 *
		 * If the system has a valid position source from an onboard
		 * position estimator, it is safe to operate it autonomously.
		 * The flag_vector_flight_mode_ok flag indicates that a minimum
		 * set of position measurements is available.
		 */

		orb_check(gps_sub, &updated);

		if (updated) {
			orb_copy(ORB_ID(vehicle_gps_position), gps_sub, &gps_position);
		}

		orb_check(mission_result_sub, &updated);

		if (updated) {
			orb_copy(ORB_ID(mission_result), mission_result_sub, &mission_result);
		}

		/* RC input check */
		if (!status.rc_input_blocked && sp_man.timestamp != 0 && hrt_absolute_time() < sp_man.timestamp + RC_TIMEOUT) {
			/* handle the case where RC signal was regained */
			if (!status.rc_signal_found_once) {
				status.rc_signal_found_once = true;
				mavlink_log_critical(mavlink_fd, "#audio: detected RC signal first time");
				status_changed = true;

			} else {
				if (status.rc_signal_lost) {
					mavlink_log_critical(mavlink_fd, "#audio: RC signal regained");
					status_changed = true;
				}
			}

			status.rc_signal_lost = false;

			/* check if left stick is in lower left position and we are in MANUAL or AUTO_READY mode or (ASSIST mode and landed) -> disarm
			 * do it only for rotary wings */
			if (status.is_rotary_wing &&
			    (status.arming_state == ARMING_STATE_ARMED || status.arming_state == ARMING_STATE_ARMED_ERROR) &&
			    (status.main_state == MAIN_STATE_MANUAL || status.main_state == MAIN_STATE_ACRO || status.condition_landed) &&
			    sp_man.r < -STICK_ON_OFF_LIMIT && sp_man.z < 0.1f) {

				if (stick_off_counter > STICK_ON_OFF_COUNTER_LIMIT) {
					/* disarm to STANDBY if ARMED or to STANDBY_ERROR if ARMED_ERROR */
					arming_state_t new_arming_state = (status.arming_state == ARMING_STATE_ARMED ? ARMING_STATE_STANDBY : ARMING_STATE_STANDBY_ERROR);
					arming_ret = arming_state_transition(&status, &safety, new_arming_state, &armed, mavlink_fd);
					if (arming_ret == TRANSITION_CHANGED) {
						arming_state_changed = true;
					}
					stick_off_counter = 0;

				} else {
					stick_off_counter++;
				}

			} else {
				stick_off_counter = 0;
			}

			/* check if left stick is in lower right position and we're in MANUAL mode -> arm */
			if (status.arming_state == ARMING_STATE_STANDBY &&
			    sp_man.r > STICK_ON_OFF_LIMIT && sp_man.z < 0.1f) {
				if (stick_on_counter > STICK_ON_OFF_COUNTER_LIMIT) {

					/* we check outside of the transition function here because the requirement
					 * for being in manual mode only applies to manual arming actions.
					 * the system can be armed in auto if armed via the GCS.
					 */
					if (status.main_state != MAIN_STATE_MANUAL) {
						print_reject_arm("#audio: NOT ARMING: Switch to MANUAL mode first.");
					} else {
						arming_ret = arming_state_transition(&status, &safety, ARMING_STATE_ARMED, &armed, mavlink_fd);
						if (arming_ret == TRANSITION_CHANGED) {
							arming_state_changed = true;
						}
					}

					stick_on_counter = 0;

				} else {
					stick_on_counter++;
				}

			} else {
				stick_on_counter = 0;
			}

			if (arming_ret == TRANSITION_CHANGED) {
				if (status.arming_state == ARMING_STATE_ARMED) {
					mavlink_log_info(mavlink_fd, "[cmd] ARMED by RC");

				} else {
					mavlink_log_info(mavlink_fd, "[cmd] DISARMED by RC");
				}
				arming_state_changed = true;

			} else if (arming_ret == TRANSITION_DENIED) {
				/* DENIED here indicates bug in the commander */
				mavlink_log_critical(mavlink_fd, "ERROR: arming state transition denied");
				tune_negative(true);
			}

			/* evaluate the main state machine according to mode switches */
			transition_result_t main_res = set_main_state_rc(&status, &sp_man);

			/* play tune on mode change only if armed, blink LED always */
			if (main_res == TRANSITION_CHANGED) {
				tune_positive(armed.armed);
				main_state_changed = true;

			} else if (main_res == TRANSITION_DENIED) {
				/* DENIED here indicates bug in the commander */
				mavlink_log_critical(mavlink_fd, "ERROR: main state transition denied");
			}

		} else {
			if (!status.rc_signal_lost) {
				mavlink_log_critical(mavlink_fd, "#audio: CRITICAL: RC SIGNAL LOST");
				status.rc_signal_lost = true;
				status_changed = true;
			}
		}

		/* data links check */
		bool have_link = false;
		for (int i = 0; i < TELEMETRY_STATUS_ORB_ID_NUM; i++) {
			if (hrt_elapsed_time(&telemetry_last_heartbeat[i]) < DL_TIMEOUT) {
				/* handle the case where data link was regained */
				if (telemetry_lost[i]) {
					mavlink_log_critical(mavlink_fd, "#audio: data link %i regained", i);
					telemetry_lost[i] = false;
				}
				have_link = true;

			} else {
				if (!telemetry_lost[i]) {
					mavlink_log_critical(mavlink_fd, "#audio: data link %i lost", i);
					telemetry_lost[i] = true;
				}
			}
		}

		if (have_link) {
			/* handle the case where data link was regained */
			if (status.data_link_lost) {
				status.data_link_lost = false;
				status_changed = true;
			}

		} else {
			if (!status.data_link_lost) {
				mavlink_log_critical(mavlink_fd, "#audio: CRITICAL: ALL DATA LINKS LOST");
				status.data_link_lost = true;
				status_changed = true;
			}
		}

		/* handle commands last, as the system needs to be updated to handle them */
		orb_check(cmd_sub, &updated);

		if (updated) {
			/* got command */
			orb_copy(ORB_ID(vehicle_command), cmd_sub, &cmd);

			/* handle it */
			if (handle_command(&status, &safety, &cmd, &armed, &home, &global_position, &home_pub)) {
				status_changed = true;
			}
		}

		hrt_abstime t1 = hrt_absolute_time();

		/* print new state */
		if (arming_state_changed) {
			status_changed = true;
			mavlink_log_info(mavlink_fd, "[cmd] arming state: %s", arming_states_str[status.arming_state]);

			/* update home position on arming if at least 2s from commander start spent to avoid setting home on in-air restart */
			if (armed.armed && !was_armed && hrt_absolute_time() > start_time + 2000000 && status.condition_global_position_valid &&
			    (global_position.eph < eph_epv_threshold) && (global_position.epv < eph_epv_threshold)) {

				// TODO remove code duplication
				home.lat = global_position.lat;
				home.lon = global_position.lon;
				home.alt = global_position.alt;

				home.x = local_position.x;
				home.y = local_position.y;
				home.z = local_position.z;

				warnx("home: lat = %.7f, lon = %.7f, alt = %.2f ", home.lat, home.lon, (double)home.alt);
				mavlink_log_info(mavlink_fd, "home: %.7f, %.7f, %.2f", home.lat, home.lon, (double)home.alt);

				/* announce new home position */
				if (home_pub > 0) {
					orb_publish(ORB_ID(home_position), home_pub, &home);

				} else {
					home_pub = orb_advertise(ORB_ID(home_position), &home);
				}

				/* mark home position as set */
				status.condition_home_position_valid = true;
			}
			arming_state_changed = false;
		}

		was_armed = armed.armed;

		/* now set navigation state according to failsafe and main state */
		bool nav_state_changed = set_nav_state(&status, (bool)datalink_loss_enabled,
						       mission_result.mission_finished);

		// TODO handle mode changes by commands
		if (main_state_changed) {
			status_changed = true;
			warnx("main state: %s", main_states_str[status.main_state]);
			mavlink_log_info(mavlink_fd, "[cmd] main state: %s", main_states_str[status.main_state]);
			main_state_changed = false;
		}

		if (status.failsafe != failsafe_old) {
			status_changed = true;
			mavlink_log_info(mavlink_fd, "[cmd] failsafe state: %i", status.failsafe);
			failsafe_old = status.failsafe;
		}

		if (nav_state_changed) {
			status_changed = true;
			warnx("nav state: %s", nav_states_str[status.nav_state]);
			mavlink_log_info(mavlink_fd, "[cmd] nav state: %s", nav_states_str[status.nav_state]);
		}

		/* publish states (armed, control mode, vehicle status) at least with 5 Hz */
		if (counter % (200000 / COMMANDER_MONITORING_INTERVAL) == 0 || status_changed) {
			set_control_mode();
			control_mode.timestamp = t1;
			orb_publish(ORB_ID(vehicle_control_mode), control_mode_pub, &control_mode);

			status.timestamp = t1;
			orb_publish(ORB_ID(vehicle_status), status_pub, &status);

			armed.timestamp = t1;
			orb_publish(ORB_ID(actuator_armed), armed_pub, &armed);
		}

		/* play arming and battery warning tunes */
		if (!arm_tune_played && armed.armed && (!safety.safety_switch_available || (safety.safety_switch_available && safety.safety_off))) {
			/* play tune when armed */
			set_tune(TONE_ARMING_WARNING_TUNE);
			arm_tune_played = true;

		} else if (status.battery_warning == VEHICLE_BATTERY_WARNING_CRITICAL) {
			/* play tune on battery critical */
			set_tune(TONE_BATTERY_WARNING_FAST_TUNE);

		} else if (status.battery_warning == VEHICLE_BATTERY_WARNING_LOW || status.failsafe) {
			/* play tune on battery warning or failsafe */
			set_tune(TONE_BATTERY_WARNING_SLOW_TUNE);

		} else {
			set_tune(TONE_STOP_TUNE);
		}

		/* reset arm_tune_played when disarmed */
		if (!armed.armed || (safety.safety_switch_available && !safety.safety_off)) {
			arm_tune_played = false;
		}

		fflush(stdout);
		counter++;

		int blink_state = blink_msg_state();

		if (blink_state > 0) {
			/* blinking LED message, don't touch LEDs */
			if (blink_state == 2) {
				/* blinking LED message completed, restore normal state */
				control_status_leds(&status, &armed, true);
			}

		} else {
			/* normal state */
			control_status_leds(&status, &armed, status_changed);
		}

		status_changed = false;

		usleep(COMMANDER_MONITORING_INTERVAL);
	}

	/* wait for threads to complete */
	ret = pthread_join(commander_low_prio_thread, NULL);

	if (ret) {
		warn("join failed: %d", ret);
	}

	rgbled_set_mode(RGBLED_MODE_OFF);

	/* close fds */
	led_deinit();
	buzzer_deinit();
	close(sp_man_sub);
	close(sp_offboard_sub);
	close(local_position_sub);
	close(global_position_sub);
	close(gps_sub);
	close(sensor_sub);
	close(safety_sub);
	close(cmd_sub);
	close(subsys_sub);
	close(diff_pres_sub);
	close(param_changed_sub);
	close(battery_sub);

	thread_running = false;

	return 0;
}

void
check_valid(hrt_abstime timestamp, hrt_abstime timeout, bool valid_in, bool *valid_out, bool *changed)
{
	hrt_abstime t = hrt_absolute_time();
	bool valid_new = (t < timestamp + timeout && t > timeout && valid_in);

	if (*valid_out != valid_new) {
		*valid_out = valid_new;
		*changed = true;
	}
}

void
control_status_leds(vehicle_status_s *status, const actuator_armed_s *actuator_armed, bool changed)
{
	/* driving rgbled */
	if (changed) {
		bool set_normal_color = false;

		/* set mode */
		if (status->arming_state == ARMING_STATE_ARMED) {
			rgbled_set_mode(RGBLED_MODE_ON);
			set_normal_color = true;

		} else if (status->arming_state == ARMING_STATE_ARMED_ERROR) {
			rgbled_set_mode(RGBLED_MODE_BLINK_FAST);
			rgbled_set_color(RGBLED_COLOR_RED);

		} else if (status->arming_state == ARMING_STATE_STANDBY) {
			rgbled_set_mode(RGBLED_MODE_BREATHE);
			set_normal_color = true;

		} else {	// STANDBY_ERROR and other states
			rgbled_set_mode(RGBLED_MODE_BLINK_NORMAL);
			rgbled_set_color(RGBLED_COLOR_RED);
		}

		if (set_normal_color) {
			/* set color */
			if (status->battery_warning == VEHICLE_BATTERY_WARNING_LOW || status->failsafe) {
				rgbled_set_color(RGBLED_COLOR_AMBER);
				/* VEHICLE_BATTERY_WARNING_CRITICAL handled as ARMING_STATE_ARMED_ERROR / ARMING_STATE_STANDBY_ERROR */

			} else {
				if (status->condition_local_position_valid) {
					rgbled_set_color(RGBLED_COLOR_GREEN);

				} else {
					rgbled_set_color(RGBLED_COLOR_BLUE);
				}
			}
		}
	}

#ifdef CONFIG_ARCH_BOARD_PX4FMU_V1

	/* this runs at around 20Hz, full cycle is 16 ticks = 10/16Hz */
	if (actuator_armed->armed) {
		/* armed, solid */
		led_on(LED_BLUE);

	} else if (actuator_armed->ready_to_arm) {
		/* ready to arm, blink at 1Hz */
		if (leds_counter % 20 == 0) {
			led_toggle(LED_BLUE);
		}

	} else {
		/* not ready to arm, blink at 10Hz */
		if (leds_counter % 2 == 0) {
			led_toggle(LED_BLUE);
		}
	}

#endif

	/* give system warnings on error LED, XXX maybe add memory usage warning too */
	if (status->load > 0.95f) {
		if (leds_counter % 2 == 0) {
			led_toggle(LED_AMBER);
		}

	} else {
		led_off(LED_AMBER);
	}

	leds_counter++;
}

transition_result_t
set_main_state_rc(struct vehicle_status_s *status, struct manual_control_setpoint_s *sp_man)
{
	/* set main state according to RC switches */
	transition_result_t res = TRANSITION_DENIED;

	/* offboard switch overrides main switch */
	if (sp_man->offboard_switch == SWITCH_POS_ON) {
		res = main_state_transition(status, MAIN_STATE_OFFBOARD);
		if (res == TRANSITION_DENIED) {
			print_reject_mode(status, "OFFBOARD");

		} else {
			return res;
		}
	}

	/* offboard switched off or denied, check main mode switch */
	switch (sp_man->mode_switch) {
	case SWITCH_POS_NONE:
		res = TRANSITION_NOT_CHANGED;
		break;

	case SWITCH_POS_OFF:		// MANUAL
		if (sp_man->acro_switch == SWITCH_POS_ON) {
			res = main_state_transition(status, MAIN_STATE_ACRO);

		} else {
			res = main_state_transition(status, MAIN_STATE_MANUAL);
		}
		// TRANSITION_DENIED is not possible here
		break;

	case SWITCH_POS_MIDDLE:		// ASSIST
		if (sp_man->posctl_switch == SWITCH_POS_ON) {
			res = main_state_transition(status, MAIN_STATE_POSCTL);

			if (res != TRANSITION_DENIED) {
				break;	// changed successfully or already in this state
			}

			print_reject_mode(status, "POSCTL");
		}

        // fallback to ALTCTL
		res = main_state_transition(status, MAIN_STATE_ALTCTL);

		if (res != TRANSITION_DENIED) {
			break;	// changed successfully or already in this mode
		}

		if (sp_man->posctl_switch != SWITCH_POS_ON) {
			print_reject_mode(status, "ALTCTL");
		}

		// fallback to MANUAL
		res = main_state_transition(status, MAIN_STATE_MANUAL);
		// TRANSITION_DENIED is not possible here
		break;

	case SWITCH_POS_ON:			// AUTO
		if (sp_man->return_switch == SWITCH_POS_ON) {
			res = main_state_transition(status, MAIN_STATE_AUTO_RTL);

			if (res != TRANSITION_DENIED) {
				break;	// changed successfully or already in this state
			}

            print_reject_mode(status, "AUTO_RTL");

            // fallback to LOITER if home position not set
            res = main_state_transition(status, MAIN_STATE_AUTO_LOITER);

            if (res != TRANSITION_DENIED) {
                break;  // changed successfully or already in this state
            }

		} else if (sp_man->loiter_switch == SWITCH_POS_ON) {
			res = main_state_transition(status, MAIN_STATE_AUTO_LOITER);

			if (res != TRANSITION_DENIED) {
				break;	// changed successfully or already in this state
			}

            print_reject_mode(status, "AUTO_LOITER");

		} else {
			res = main_state_transition(status, MAIN_STATE_AUTO_MISSION);

			if (res != TRANSITION_DENIED) {
				break;	// changed successfully or already in this state
			}

            print_reject_mode(status, "AUTO_MISSION");

            // fallback to LOITER if home position not set
            res = main_state_transition(status, MAIN_STATE_AUTO_LOITER);

            if (res != TRANSITION_DENIED) {
                break;  // changed successfully or already in this state
            }
		}

        // fallback to POSCTL
        res = main_state_transition(status, MAIN_STATE_POSCTL);

        if (res != TRANSITION_DENIED) {
            break;  // changed successfully or already in this state
        }

		// fallback to ALTCTL
		res = main_state_transition(status, MAIN_STATE_ALTCTL);

		if (res != TRANSITION_DENIED) {
			break;	// changed successfully or already in this state
		}

		// fallback to MANUAL
		res = main_state_transition(status, MAIN_STATE_MANUAL);
		// TRANSITION_DENIED is not possible here
		break;

	default:
		break;
	}

	return res;
}

void
set_control_mode()
{
	/* set vehicle_control_mode according to set_navigation_state */
	control_mode.flag_armed = armed.armed;
	/* TODO: check this */
	control_mode.flag_external_manual_override_ok = !status.is_rotary_wing;
	control_mode.flag_system_hil_enabled = status.hil_state == HIL_STATE_ON;
	control_mode.flag_control_offboard_enabled = false;

	switch (status.nav_state) {
	case NAVIGATION_STATE_MANUAL:
		control_mode.flag_control_manual_enabled = true;
		control_mode.flag_control_auto_enabled = false;
		control_mode.flag_control_rates_enabled = status.is_rotary_wing;
		control_mode.flag_control_attitude_enabled = status.is_rotary_wing;
		control_mode.flag_control_altitude_enabled = false;
		control_mode.flag_control_climb_rate_enabled = false;
		control_mode.flag_control_position_enabled = false;
		control_mode.flag_control_velocity_enabled = false;
		control_mode.flag_control_termination_enabled = false;
		break;

	case NAVIGATION_STATE_ACRO:
		control_mode.flag_control_manual_enabled = true;
		control_mode.flag_control_auto_enabled = false;
		control_mode.flag_control_rates_enabled = true;
		control_mode.flag_control_attitude_enabled = false;
		control_mode.flag_control_altitude_enabled = false;
		control_mode.flag_control_climb_rate_enabled = false;
		control_mode.flag_control_position_enabled = false;
		control_mode.flag_control_velocity_enabled = false;
		control_mode.flag_control_termination_enabled = false;
		break;

	case NAVIGATION_STATE_ALTCTL:
		control_mode.flag_control_manual_enabled = true;
		control_mode.flag_control_auto_enabled = false;
		control_mode.flag_control_rates_enabled = true;
		control_mode.flag_control_attitude_enabled = true;
		control_mode.flag_control_altitude_enabled = true;
		control_mode.flag_control_climb_rate_enabled = true;
		control_mode.flag_control_position_enabled = false;
		control_mode.flag_control_velocity_enabled = false;
		control_mode.flag_control_termination_enabled = false;
		break;

	case NAVIGATION_STATE_OFFBOARD:
		control_mode.flag_control_manual_enabled = false;
		control_mode.flag_control_auto_enabled = false;
		control_mode.flag_control_offboard_enabled = true;

		switch (sp_offboard.mode) {
		case OFFBOARD_CONTROL_MODE_DIRECT_RATES:
			control_mode.flag_control_rates_enabled = true;
			control_mode.flag_control_attitude_enabled = false;
			control_mode.flag_control_altitude_enabled = false;
			control_mode.flag_control_climb_rate_enabled = false;
			control_mode.flag_control_position_enabled = false;
			control_mode.flag_control_velocity_enabled = false;
			break;
		case OFFBOARD_CONTROL_MODE_DIRECT_ATTITUDE:
			control_mode.flag_control_rates_enabled = true;
			control_mode.flag_control_attitude_enabled = true;
			control_mode.flag_control_altitude_enabled = false;
			control_mode.flag_control_climb_rate_enabled = false;
			control_mode.flag_control_position_enabled = false;
			control_mode.flag_control_velocity_enabled = false;
			break;
<<<<<<< HEAD
		case OFFBOARD_CONTROL_MODE_DIRECT_LOCAL_NED:
		case OFFBOARD_CONTROL_MODE_DIRECT_LOCAL_OFFSET_NED:
		case OFFBOARD_CONTROL_MODE_DIRECT_BODY_NED:
		case OFFBOARD_CONTROL_MODE_DIRECT_BODY_OFFSET_NED:
=======
		case OFFBOARD_CONTROL_MODE_DIRECT_VELOCITY:
			control_mode.flag_control_rates_enabled = true;
			control_mode.flag_control_attitude_enabled = true;
			control_mode.flag_control_altitude_enabled = true; /* XXX: hack for now */
			control_mode.flag_control_climb_rate_enabled = true;
			control_mode.flag_control_position_enabled = true; /* XXX: hack for now */
			control_mode.flag_control_velocity_enabled = true;
			break;
		case OFFBOARD_CONTROL_MODE_DIRECT_POSITION:
>>>>>>> 63f91e0e
			control_mode.flag_control_rates_enabled = true;
			control_mode.flag_control_attitude_enabled = true;
			control_mode.flag_control_altitude_enabled = true;
			control_mode.flag_control_climb_rate_enabled = true;
			control_mode.flag_control_position_enabled = true;
			control_mode.flag_control_velocity_enabled = true;
<<<<<<< HEAD
			//XXX: the flags could depend on sp_offboard.ignore
=======
>>>>>>> 63f91e0e
			break;
		default:
			control_mode.flag_control_rates_enabled = false;
			control_mode.flag_control_attitude_enabled = false;
			control_mode.flag_control_altitude_enabled = false;
			control_mode.flag_control_climb_rate_enabled = false;
			control_mode.flag_control_position_enabled = false;
			control_mode.flag_control_velocity_enabled = false;
		}
		break;

	case NAVIGATION_STATE_POSCTL:
		control_mode.flag_control_manual_enabled = true;
		control_mode.flag_control_auto_enabled = false;
		control_mode.flag_control_rates_enabled = true;
		control_mode.flag_control_attitude_enabled = true;
		control_mode.flag_control_altitude_enabled = true;
		control_mode.flag_control_climb_rate_enabled = true;
		control_mode.flag_control_position_enabled = true;
		control_mode.flag_control_velocity_enabled = true;
		control_mode.flag_control_termination_enabled = false;
		break;

	case NAVIGATION_STATE_AUTO_MISSION:
	case NAVIGATION_STATE_AUTO_LOITER:
	case NAVIGATION_STATE_AUTO_RTL:
	case NAVIGATION_STATE_AUTO_RTGS:
		control_mode.flag_control_manual_enabled = false;
		control_mode.flag_control_auto_enabled = true;
		control_mode.flag_control_rates_enabled = true;
		control_mode.flag_control_attitude_enabled = true;
		control_mode.flag_control_altitude_enabled = true;
		control_mode.flag_control_climb_rate_enabled = true;
		control_mode.flag_control_position_enabled = true;
		control_mode.flag_control_velocity_enabled = true;
		control_mode.flag_control_termination_enabled = false;
		break;

	case NAVIGATION_STATE_LAND:
		control_mode.flag_control_manual_enabled = false;
		control_mode.flag_control_auto_enabled = true;
		control_mode.flag_control_rates_enabled = true;
		control_mode.flag_control_attitude_enabled = true;
		/* in failsafe LAND mode position may be not available */
		control_mode.flag_control_position_enabled = status.condition_local_position_valid;
		control_mode.flag_control_velocity_enabled = status.condition_local_position_valid;
		control_mode.flag_control_altitude_enabled = true;
		control_mode.flag_control_climb_rate_enabled = true;
		control_mode.flag_control_termination_enabled = false;
		break;

	case NAVIGATION_STATE_TERMINATION:
		/* disable all controllers on termination */
		control_mode.flag_control_manual_enabled = false;
		control_mode.flag_control_auto_enabled = false;
		control_mode.flag_control_rates_enabled = false;
		control_mode.flag_control_attitude_enabled = false;
		control_mode.flag_control_position_enabled = false;
		control_mode.flag_control_velocity_enabled = false;
		control_mode.flag_control_altitude_enabled = false;
		control_mode.flag_control_climb_rate_enabled = false;
		control_mode.flag_control_termination_enabled = true;
		break;

	default:
		break;
	}
}

void
print_reject_mode(struct vehicle_status_s *status, const char *msg)
{
	hrt_abstime t = hrt_absolute_time();

	if (t - last_print_mode_reject_time > PRINT_MODE_REJECT_INTERVAL) {
		last_print_mode_reject_time = t;
		char s[80];
		sprintf(s, "#audio: REJECT %s", msg);
		mavlink_log_critical(mavlink_fd, s);

		/* only buzz if armed, because else we're driving people nuts indoors
		they really need to look at the leds as well. */
		tune_negative(armed.armed);
	}
}

void
print_reject_arm(const char *msg)
{
	hrt_abstime t = hrt_absolute_time();

	if (t - last_print_mode_reject_time > PRINT_MODE_REJECT_INTERVAL) {
		last_print_mode_reject_time = t;
		char s[80];
		sprintf(s, "#audio: %s", msg);
		mavlink_log_critical(mavlink_fd, s);
		tune_negative(true);
	}
}

void answer_command(struct vehicle_command_s &cmd, enum VEHICLE_CMD_RESULT result)
{
	switch (result) {
	case VEHICLE_CMD_RESULT_ACCEPTED:
		tune_positive(true);
		break;

	case VEHICLE_CMD_RESULT_DENIED:
		mavlink_log_critical(mavlink_fd, "#audio: command denied: %u", cmd.command);
		tune_negative(true);
		break;

	case VEHICLE_CMD_RESULT_FAILED:
		mavlink_log_critical(mavlink_fd, "#audio: command failed: %u", cmd.command);
		tune_negative(true);
		break;

	case VEHICLE_CMD_RESULT_TEMPORARILY_REJECTED:
		/* this needs additional hints to the user - so let other messages pass and be spoken */
		mavlink_log_critical(mavlink_fd, "command temporarily rejected: %u", cmd.command);
		tune_negative(true);
		break;

	case VEHICLE_CMD_RESULT_UNSUPPORTED:
		mavlink_log_critical(mavlink_fd, "#audio: command unsupported: %u", cmd.command);
		tune_negative(true);
		break;

	default:
		break;
	}
}

void *commander_low_prio_loop(void *arg)
{
	/* Set thread name */
	prctl(PR_SET_NAME, "commander_low_prio", getpid());

	/* Subscribe to command topic */
	int cmd_sub = orb_subscribe(ORB_ID(vehicle_command));
	struct vehicle_command_s cmd;
	memset(&cmd, 0, sizeof(cmd));

	/* wakeup source(s) */
	struct pollfd fds[1];

	/* use the gyro to pace output - XXX BROKEN if we are using the L3GD20 */
	fds[0].fd = cmd_sub;
	fds[0].events = POLLIN;

	while (!thread_should_exit) {
		/* wait for up to 200ms for data */
		int pret = poll(&fds[0], (sizeof(fds) / sizeof(fds[0])), 200);

		/* timed out - periodic check for thread_should_exit, etc. */
		if (pret == 0) {
			continue;
		}

		/* this is undesirable but not much we can do - might want to flag unhappy status */
		if (pret < 0) {
			warn("poll error %d, %d", pret, errno);
			continue;
		}

		/* if we reach here, we have a valid command */
		orb_copy(ORB_ID(vehicle_command), cmd_sub, &cmd);

		/* ignore commands the high-prio loop handles */
		if (cmd.command == VEHICLE_CMD_DO_SET_MODE ||
		    cmd.command == VEHICLE_CMD_COMPONENT_ARM_DISARM ||
		    cmd.command == VEHICLE_CMD_NAV_TAKEOFF ||
		    cmd.command == VEHICLE_CMD_DO_SET_SERVO) {
			continue;
		}

		/* only handle low-priority commands here */
		switch (cmd.command) {

		case VEHICLE_CMD_PREFLIGHT_REBOOT_SHUTDOWN:
			if (is_safe(&status, &safety, &armed)) {

				if (((int)(cmd.param1)) == 1) {
					answer_command(cmd, VEHICLE_CMD_RESULT_ACCEPTED);
					usleep(100000);
					/* reboot */
					systemreset(false);

				} else if (((int)(cmd.param1)) == 3) {
					answer_command(cmd, VEHICLE_CMD_RESULT_ACCEPTED);
					usleep(100000);
					/* reboot to bootloader */
					systemreset(true);

				} else {
					answer_command(cmd, VEHICLE_CMD_RESULT_DENIED);
				}

			} else {
				answer_command(cmd, VEHICLE_CMD_RESULT_DENIED);
			}

			break;

		case VEHICLE_CMD_PREFLIGHT_CALIBRATION: {

				int calib_ret = ERROR;

				/* try to go to INIT/PREFLIGHT arming state */
				if (TRANSITION_DENIED == arming_state_transition(&status, &safety, ARMING_STATE_INIT, &armed, mavlink_fd)) {
					answer_command(cmd, VEHICLE_CMD_RESULT_DENIED);
					break;
				}

				if ((int)(cmd.param1) == 1) {
					/* gyro calibration */
					answer_command(cmd, VEHICLE_CMD_RESULT_ACCEPTED);
					calib_ret = do_gyro_calibration(mavlink_fd);

				} else if ((int)(cmd.param2) == 1) {
					/* magnetometer calibration */
					answer_command(cmd, VEHICLE_CMD_RESULT_ACCEPTED);
					calib_ret = do_mag_calibration(mavlink_fd);

				} else if ((int)(cmd.param3) == 1) {
					/* zero-altitude pressure calibration */
					answer_command(cmd, VEHICLE_CMD_RESULT_DENIED);

				} else if ((int)(cmd.param4) == 1) {
					/* RC calibration */
					answer_command(cmd, VEHICLE_CMD_RESULT_ACCEPTED);
					/* disable RC control input completely */
					status.rc_input_blocked = true;
					calib_ret = OK;
					mavlink_log_info(mavlink_fd, "CAL: Disabling RC IN");

				} else if ((int)(cmd.param4) == 2) {
					/* RC trim calibration */
					answer_command(cmd, VEHICLE_CMD_RESULT_ACCEPTED);
					calib_ret = do_trim_calibration(mavlink_fd);

				} else if ((int)(cmd.param5) == 1) {
					/* accelerometer calibration */
					answer_command(cmd, VEHICLE_CMD_RESULT_ACCEPTED);
					calib_ret = do_accel_calibration(mavlink_fd);

				} else if ((int)(cmd.param6) == 1) {
					/* airspeed calibration */
					answer_command(cmd, VEHICLE_CMD_RESULT_ACCEPTED);
					calib_ret = do_airspeed_calibration(mavlink_fd);

				} else if ((int)(cmd.param4) == 0) {
					/* RC calibration ended - have we been in one worth confirming? */
					if (status.rc_input_blocked) {
						answer_command(cmd, VEHICLE_CMD_RESULT_ACCEPTED);
						/* enable RC control input */
						status.rc_input_blocked = false;
						mavlink_log_info(mavlink_fd, "CAL: Re-enabling RC IN");
					}

					/* this always succeeds */
					calib_ret = OK;

				}

				if (calib_ret == OK) {
					tune_positive(true);

				} else {
					tune_negative(true);
				}

				arming_state_transition(&status, &safety, ARMING_STATE_STANDBY, &armed, mavlink_fd);

				break;
			}

		case VEHICLE_CMD_PREFLIGHT_STORAGE: {

				if (((int)(cmd.param1)) == 0) {
					int ret = param_load_default();

					if (ret == OK) {
						mavlink_log_info(mavlink_fd, "[cmd] parameters loaded");
						answer_command(cmd, VEHICLE_CMD_RESULT_ACCEPTED);

					} else {
						mavlink_log_critical(mavlink_fd, "#audio: parameters load ERROR");

						/* convenience as many parts of NuttX use negative errno */
						if (ret < 0) {
							ret = -ret;
						}

						if (ret < 1000) {
							mavlink_log_critical(mavlink_fd, "#audio: %s", strerror(ret));
						}

						answer_command(cmd, VEHICLE_CMD_RESULT_FAILED);
					}

				} else if (((int)(cmd.param1)) == 1) {
					int ret = param_save_default();

					if (ret == OK) {
						mavlink_log_info(mavlink_fd, "[cmd] parameters saved");
						answer_command(cmd, VEHICLE_CMD_RESULT_ACCEPTED);

					} else {
						mavlink_log_critical(mavlink_fd, "#audio: parameters save error");

						/* convenience as many parts of NuttX use negative errno */
						if (ret < 0) {
							ret = -ret;
						}

						if (ret < 1000) {
							mavlink_log_critical(mavlink_fd, "#audio: %s", strerror(ret));
						}

						answer_command(cmd, VEHICLE_CMD_RESULT_FAILED);
					}
				}

				break;
			}

		case VEHICLE_CMD_START_RX_PAIR:
			/* handled in the IO driver */
			break;

		default:
			/* don't answer on unsupported commands, it will be done in main loop */
			break;
		}

		/* send any requested ACKs */
		if (cmd.confirmation > 0 && cmd.command != VEHICLE_CMD_DO_SET_MODE
		    && cmd.command != VEHICLE_CMD_COMPONENT_ARM_DISARM) {
			/* send acknowledge command */
			// XXX TODO
		}
	}

	close(cmd_sub);

	return NULL;
}<|MERGE_RESOLUTION|>--- conflicted
+++ resolved
@@ -1883,32 +1883,17 @@
 			control_mode.flag_control_position_enabled = false;
 			control_mode.flag_control_velocity_enabled = false;
 			break;
-<<<<<<< HEAD
 		case OFFBOARD_CONTROL_MODE_DIRECT_LOCAL_NED:
 		case OFFBOARD_CONTROL_MODE_DIRECT_LOCAL_OFFSET_NED:
 		case OFFBOARD_CONTROL_MODE_DIRECT_BODY_NED:
 		case OFFBOARD_CONTROL_MODE_DIRECT_BODY_OFFSET_NED:
-=======
-		case OFFBOARD_CONTROL_MODE_DIRECT_VELOCITY:
-			control_mode.flag_control_rates_enabled = true;
-			control_mode.flag_control_attitude_enabled = true;
-			control_mode.flag_control_altitude_enabled = true; /* XXX: hack for now */
-			control_mode.flag_control_climb_rate_enabled = true;
-			control_mode.flag_control_position_enabled = true; /* XXX: hack for now */
-			control_mode.flag_control_velocity_enabled = true;
-			break;
-		case OFFBOARD_CONTROL_MODE_DIRECT_POSITION:
->>>>>>> 63f91e0e
 			control_mode.flag_control_rates_enabled = true;
 			control_mode.flag_control_attitude_enabled = true;
 			control_mode.flag_control_altitude_enabled = true;
 			control_mode.flag_control_climb_rate_enabled = true;
 			control_mode.flag_control_position_enabled = true;
 			control_mode.flag_control_velocity_enabled = true;
-<<<<<<< HEAD
 			//XXX: the flags could depend on sp_offboard.ignore
-=======
->>>>>>> 63f91e0e
 			break;
 		default:
 			control_mode.flag_control_rates_enabled = false;
