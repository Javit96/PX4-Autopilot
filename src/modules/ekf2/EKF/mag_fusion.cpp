/****************************************************************************
 *
 *   Copyright (c) 2015 Estimation and Control Library (ECL). All rights reserved.
 *
 * Redistribution and use in source and binary forms, with or without
 * modification, are permitted provided that the following conditions
 * are met:
 *
 * 1. Redistributions of source code must retain the above copyright
 *    notice, this list of conditions and the following disclaimer.
 * 2. Redistributions in binary form must reproduce the above copyright
 *    notice, this list of conditions and the following disclaimer in
 *    the documentation and/or other materials provided with the
 *    distribution.
 * 3. Neither the name ECL nor the names of its contributors may be
 *    used to endorse or promote products derived from this software
 *    without specific prior written permission.
 *
 * THIS SOFTWARE IS PROVIDED BY THE COPYRIGHT HOLDERS AND CONTRIBUTORS
 * "AS IS" AND ANY EXPRESS OR IMPLIED WARRANTIES, INCLUDING, BUT NOT
 * LIMITED TO, THE IMPLIED WARRANTIES OF MERCHANTABILITY AND FITNESS
 * FOR A PARTICULAR PURPOSE ARE DISCLAIMED. IN NO EVENT SHALL THE
 * COPYRIGHT OWNER OR CONTRIBUTORS BE LIABLE FOR ANY DIRECT, INDIRECT,
 * INCIDENTAL, SPECIAL, EXEMPLARY, OR CONSEQUENTIAL DAMAGES (INCLUDING,
 * BUT NOT LIMITED TO, PROCUREMENT OF SUBSTITUTE GOODS OR SERVICES; LOSS
 * OF USE, DATA, OR PROFITS; OR BUSINESS INTERRUPTION) HOWEVER CAUSED
 * AND ON ANY THEORY OF LIABILITY, WHETHER IN CONTRACT, STRICT
 * LIABILITY, OR TORT (INCLUDING NEGLIGENCE OR OTHERWISE) ARISING IN
 * ANY WAY OUT OF THE USE OF THIS SOFTWARE, EVEN IF ADVISED OF THE
 * POSSIBILITY OF SUCH DAMAGE.
 *
 ****************************************************************************/

/**
 * @file heading_fusion.cpp
 * Magnetometer fusion methods.
 * Equations generated using EKF/python/ekf_derivation/main.py
 *
 * @author Roman Bast <bapstroman@gmail.com>
 * @author Paul Riseborough <p_riseborough@live.com.au>
 *
 */

#include "ekf.h"

#include <mathlib/mathlib.h>

void Ekf::fuseMag(const Vector3f &mag)
{
	// assign intermediate variables
	const float &q0 = _state.quat_nominal(0);
	const float &q1 = _state.quat_nominal(1);
	const float &q2 = _state.quat_nominal(2);
	const float &q3 = _state.quat_nominal(3);

	const float &magN = _state.mag_I(0);
	const float &magE = _state.mag_I(1);
	const float &magD = _state.mag_I(2);

	// XYZ Measurement uncertainty. Need to consider timing errors for fast rotations
	const float R_MAG = sq(fmaxf(_params.mag_noise, 0.0f));

	// calculate intermediate variables used for X axis innovation variance, observation Jacobians and Kalman gains
	const char* numerical_error_covariance_reset_string = "numerical error - covariance reset";
	const float HKX0 = -magD*q2 + magE*q3 + magN*q0;
	const float HKX1 = magD*q3 + magE*q2 + magN*q1;
	const float HKX2 = magE*q1;
	const float HKX3 = magD*q0;
	const float HKX4 = magN*q2;
	const float HKX5 = magD*q1 + magE*q0 - magN*q3;
	const float HKX6 = ecl::powf(q0, 2) + ecl::powf(q1, 2) - ecl::powf(q2, 2) - ecl::powf(q3, 2);
	const float HKX7 = q0*q3 + q1*q2;
	const float HKX8 = q1*q3;
	const float HKX9 = q0*q2;
	const float HKX10 = 2*HKX7;
	const float HKX11 = -2*HKX8 + 2*HKX9;
	const float HKX12 = 2*HKX1;
	const float HKX13 = 2*HKX0;
	const float HKX14 = -2*HKX2 + 2*HKX3 + 2*HKX4;
	const float HKX15 = 2*HKX5;
	const float HKX16 = HKX10*P(0,17) - HKX11*P(0,18) + HKX12*P(0,1) + HKX13*P(0,0) - HKX14*P(0,2) + HKX15*P(0,3) + HKX6*P(0,16) + P(0,19);
	const float HKX17 = HKX10*P(16,17) - HKX11*P(16,18) + HKX12*P(1,16) + HKX13*P(0,16) - HKX14*P(2,16) + HKX15*P(3,16) + HKX6*P(16,16) + P(16,19);
	const float HKX18 = HKX10*P(17,18) - HKX11*P(18,18) + HKX12*P(1,18) + HKX13*P(0,18) - HKX14*P(2,18) + HKX15*P(3,18) + HKX6*P(16,18) + P(18,19);
	const float HKX19 = HKX10*P(2,17) - HKX11*P(2,18) + HKX12*P(1,2) + HKX13*P(0,2) - HKX14*P(2,2) + HKX15*P(2,3) + HKX6*P(2,16) + P(2,19);
	const float HKX20 = HKX10*P(17,17) - HKX11*P(17,18) + HKX12*P(1,17) + HKX13*P(0,17) - HKX14*P(2,17) + HKX15*P(3,17) + HKX6*P(16,17) + P(17,19);
	const float HKX21 = HKX10*P(3,17) - HKX11*P(3,18) + HKX12*P(1,3) + HKX13*P(0,3) - HKX14*P(2,3) + HKX15*P(3,3) + HKX6*P(3,16) + P(3,19);
	const float HKX22 = HKX10*P(1,17) - HKX11*P(1,18) + HKX12*P(1,1) + HKX13*P(0,1) - HKX14*P(1,2) + HKX15*P(1,3) + HKX6*P(1,16) + P(1,19);
	const float HKX23 = HKX10*P(17,19) - HKX11*P(18,19) + HKX12*P(1,19) + HKX13*P(0,19) - HKX14*P(2,19) + HKX15*P(3,19) + HKX6*P(16,19) + P(19,19);

	_mag_innov_var(0) = HKX10*HKX20 - HKX11*HKX18 + HKX12*HKX22 + HKX13*HKX16 - HKX14*HKX19 + HKX15*HKX21 + HKX17*HKX6 + HKX23 + R_MAG;

	if (_mag_innov_var(0) < R_MAG) {
		// the innovation variance contribution from the state covariances is negative which means the covariance matrix is badly conditioned
		_fault_status.flags.bad_mag_x = true;

		// we need to re-initialise covariances and abort this fusion step
		resetMagRelatedCovariances();
		ECL_ERR("magX %s", numerical_error_covariance_reset_string);
		return;
	}

	_fault_status.flags.bad_mag_x = false;

	const float HKX24 = 1.0F/_mag_innov_var(0);

	// intermediate variables for calculation of innovations variances for Y and Z axes
	// don't calculate all terms needed for observation jacobians and Kalman gains because
	// these will have to be recalculated when the X and Y axes are fused
	const float IV0 = q0*q1;
	const float IV1 = q2*q3;
	const float IV2 = 2*IV0 + 2*IV1;
	const float IV3 = 2*q0*q3 - 2*q1*q2;
	const float IV4 = 2*magD*q3 + 2*magE*q2 + 2*magN*q1;
	const float IV5 = 2*magD*q1 + 2*magE*q0 - 2*magN*q3;
	const float IV6 = 2*magD*q0 - 2*magE*q1 + 2*magN*q2;
	const float IV7 = -2*magD*q2 + 2*magE*q3 + 2*magN*q0;
	const float IV8 = ecl::powf(q2, 2);
	const float IV9 = ecl::powf(q3, 2);
	const float IV10 = ecl::powf(q0, 2) - ecl::powf(q1, 2);
	const float IV11 = IV10 + IV8 - IV9;
	const float IV12 = IV7*P(2,3);
	const float IV13 = IV5*P(0,1);
	const float IV14 = IV6*P(0,1);
	const float IV15 = IV4*P(2,3);
	const float IV16 = 2*q0*q2 + 2*q1*q3;
	const float IV17 = 2*IV0 - 2*IV1;
	const float IV18 = IV10 - IV8 + IV9;

	_mag_innov_var(1) = IV11*P(17,20) + IV11*(IV11*P(17,17) + IV2*P(17,18) - IV3*P(16,17) + IV4*P(2,17) + IV5*P(0,17) + IV6*P(1,17) - IV7*P(3,17) + P(17,20)) + IV2*P(18,20) + IV2*(IV11*P(17,18) + IV2*P(18,18) - IV3*P(16,18) + IV4*P(2,18) + IV5*P(0,18) + IV6*P(1,18) - IV7*P(3,18) + P(18,20)) - IV3*P(16,20) - IV3*(IV11*P(16,17) + IV2*P(16,18) - IV3*P(16,16) + IV4*P(2,16) + IV5*P(0,16) + IV6*P(1,16) - IV7*P(3,16) + P(16,20)) + IV4*P(2,20) + IV4*(IV11*P(2,17) - IV12 + IV2*P(2,18) - IV3*P(2,16) + IV4*P(2,2) + IV5*P(0,2) + IV6*P(1,2) + P(2,20)) + IV5*P(0,20) + IV5*(IV11*P(0,17) + IV14 + IV2*P(0,18) - IV3*P(0,16) + IV4*P(0,2) + IV5*P(0,0) - IV7*P(0,3) + P(0,20)) + IV6*P(1,20) + IV6*(IV11*P(1,17) + IV13 + IV2*P(1,18) - IV3*P(1,16) + IV4*P(1,2) + IV6*P(1,1) - IV7*P(1,3) + P(1,20)) - IV7*P(3,20) - IV7*(IV11*P(3,17) + IV15 + IV2*P(3,18) - IV3*P(3,16) + IV5*P(0,3) + IV6*P(1,3) - IV7*P(3,3) + P(3,20)) + P(20,20) + R_MAG;
	_mag_innov_var(2) = IV16*P(16,21) + IV16*(IV16*P(16,16) - IV17*P(16,17) + IV18*P(16,18) + IV4*P(3,16) - IV5*P(1,16) + IV6*P(0,16) + IV7*P(2,16) + P(16,21)) - IV17*P(17,21) - IV17*(IV16*P(16,17) - IV17*P(17,17) + IV18*P(17,18) + IV4*P(3,17) - IV5*P(1,17) + IV6*P(0,17) + IV7*P(2,17) + P(17,21)) + IV18*P(18,21) + IV18*(IV16*P(16,18) - IV17*P(17,18) + IV18*P(18,18) + IV4*P(3,18) - IV5*P(1,18) + IV6*P(0,18) + IV7*P(2,18) + P(18,21)) + IV4*P(3,21) + IV4*(IV12 + IV16*P(3,16) - IV17*P(3,17) + IV18*P(3,18) + IV4*P(3,3) - IV5*P(1,3) + IV6*P(0,3) + P(3,21)) - IV5*P(1,21) - IV5*(IV14 + IV16*P(1,16) - IV17*P(1,17) + IV18*P(1,18) + IV4*P(1,3) - IV5*P(1,1) + IV7*P(1,2) + P(1,21)) + IV6*P(0,21) + IV6*(-IV13 + IV16*P(0,16) - IV17*P(0,17) + IV18*P(0,18) + IV4*P(0,3) + IV6*P(0,0) + IV7*P(0,2) + P(0,21)) + IV7*P(2,21) + IV7*(IV15 + IV16*P(2,16) - IV17*P(2,17) + IV18*P(2,18) - IV5*P(1,2) + IV6*P(0,2) + IV7*P(2,2) + P(2,21)) + P(21,21) + R_MAG;

	// chedk innovation variances for being badly conditioned

	if (_mag_innov_var(1) < R_MAG) {
		// the innovation variance contribution from the state covariances is negtive which means the covariance matrix is badly conditioned
		_fault_status.flags.bad_mag_y = true;

		// we need to re-initialise covariances and abort this fusion step
		resetMagRelatedCovariances();
		ECL_ERR("magY %s", numerical_error_covariance_reset_string);
		return;
	}

	_fault_status.flags.bad_mag_y = false;

	if (_mag_innov_var(2) < R_MAG) {
		// the innovation variance contribution from the state covariances is negative which means the covariance matrix is badly conditioned
		_fault_status.flags.bad_mag_z = true;

		// we need to re-initialise covariances and abort this fusion step
		resetMagRelatedCovariances();
		ECL_ERR("magZ %s", numerical_error_covariance_reset_string);
		return;
	}

	_fault_status.flags.bad_mag_z = false;

	// rotate magnetometer earth field state into body frame
	const Dcmf R_to_body = quatToInverseRotMat(_state.quat_nominal);

	const Vector3f mag_I_rot = R_to_body * _state.mag_I;

	// compute magnetometer innovations
	_mag_innov = mag_I_rot + _state.mag_B - mag;

	// do not use the synthesized measurement for the magnetomter Z component for 3D fusion
	if (_control_status.flags.synthetic_mag_z) {
		_mag_innov(2) = 0.0f;
	}

	// Perform an innovation consistency check and report the result
	bool all_innovation_checks_passed = true;

	for (uint8_t index = 0; index <= 2; index++) {
		_mag_test_ratio(index) = sq(_mag_innov(index)) / (sq(math::max(_params.mag_innov_gate, 1.0f)) * _mag_innov_var(index));

		if (_mag_test_ratio(index) > 1.0f) {
			all_innovation_checks_passed = false;
			_innov_check_fail_status.value |= (1 << (index + 3));

		} else {
			_innov_check_fail_status.value &= ~(1 << (index + 3));
		}
	}

	// we are no longer using heading fusion so set the reported test level to zero
	_yaw_test_ratio = 0.0f;

	// if any axis fails, abort the mag fusion
	if (!all_innovation_checks_passed) {
		return;
	}

	// For the first few seconds after in-flight alignment we allow the magnetic field state estimates to stabilise
	// before they are used to constrain heading drift
	const bool update_all_states = ((_imu_sample_delayed.time_us - _flt_mag_align_start_time) > (uint64_t)5e6);

	// Observation jacobian and Kalman gain vectors
	SparseVector24f<0,1,2,3,16,17,18,19,20,21> Hfusion;
	Vector24f Kfusion;

	// update the states and covariance using sequential fusion of the magnetometer components
	for (uint8_t index = 0; index <= 2; index++) {

		// Calculate Kalman gains and observation jacobians
		if (index == 0) {
			// Calculate X axis observation jacobians
			Hfusion.at<0>() = 2*HKX0;
			Hfusion.at<1>() = 2*HKX1;
			Hfusion.at<2>() = 2*HKX2 - 2*HKX3 - 2*HKX4;
			Hfusion.at<3>() = 2*HKX5;
			Hfusion.at<16>() = HKX6;
			Hfusion.at<17>() = 2*HKX7;
			Hfusion.at<18>() = 2*HKX8 - 2*HKX9;
			Hfusion.at<19>() = 1;

			// Calculate X axis Kalman gains
			if (update_all_states) {
				Kfusion(0) = HKX16*HKX24;
				Kfusion(1) = HKX22*HKX24;
				Kfusion(2) = HKX19*HKX24;
				Kfusion(3) = HKX21*HKX24;

				for (unsigned row = 4; row <= 15; row++) {
					Kfusion(row) = HKX24*(HKX10*P(row,17) - HKX11*P(row,18) + HKX12*P(1,row) + HKX13*P(0,row) - HKX14*P(2,row) + HKX15*P(3,row) + HKX6*P(row,16) + P(row,19));
				}

				for (unsigned row = 22; row <= 23; row++) {
					Kfusion(row) = HKX24*(HKX10*P(17,row) - HKX11*P(18,row) + HKX12*P(1,row) + HKX13*P(0,row) - HKX14*P(2,row) + HKX15*P(3,row) + HKX6*P(16,row) + P(19,row));
				}
			}

			Kfusion(16) = HKX17*HKX24;
			Kfusion(17) = HKX20*HKX24;
			Kfusion(18) = HKX18*HKX24;
			Kfusion(19) = HKX23*HKX24;

			for (unsigned row = 20; row <= 21; row++) {
				Kfusion(row) = HKX24*(HKX10*P(17,row) - HKX11*P(18,row) + HKX12*P(1,row) + HKX13*P(0,row) - HKX14*P(2,row) + HKX15*P(3,row) + HKX6*P(16,row) + P(19,row));
			}

		} else if (index == 1) {

			// recalculate innovation variance becasue states and covariances have changed due to previous fusion
			const float HKY0 = magD*q1 + magE*q0 - magN*q3;
			const float HKY1 = magD*q0 - magE*q1 + magN*q2;
			const float HKY2 = magD*q3 + magE*q2 + magN*q1;
			const float HKY3 = magD*q2;
			const float HKY4 = magE*q3;
			const float HKY5 = magN*q0;
			const float HKY6 = q1*q2;
			const float HKY7 = q0*q3;
			const float HKY8 = ecl::powf(q0, 2) - ecl::powf(q1, 2) + ecl::powf(q2, 2) - ecl::powf(q3, 2);
			const float HKY9 = q0*q1 + q2*q3;
			const float HKY10 = 2*HKY9;
			const float HKY11 = -2*HKY6 + 2*HKY7;
			const float HKY12 = 2*HKY2;
			const float HKY13 = 2*HKY0;
			const float HKY14 = 2*HKY1;
			const float HKY15 = -2*HKY3 + 2*HKY4 + 2*HKY5;
			const float HKY16 = HKY10*P(0,18) - HKY11*P(0,16) + HKY12*P(0,2) + HKY13*P(0,0) + HKY14*P(0,1) - HKY15*P(0,3) + HKY8*P(0,17) + P(0,20);
			const float HKY17 = HKY10*P(17,18) - HKY11*P(16,17) + HKY12*P(2,17) + HKY13*P(0,17) + HKY14*P(1,17) - HKY15*P(3,17) + HKY8*P(17,17) + P(17,20);
			const float HKY18 = HKY10*P(16,18) - HKY11*P(16,16) + HKY12*P(2,16) + HKY13*P(0,16) + HKY14*P(1,16) - HKY15*P(3,16) + HKY8*P(16,17) + P(16,20);
			const float HKY19 = HKY10*P(3,18) - HKY11*P(3,16) + HKY12*P(2,3) + HKY13*P(0,3) + HKY14*P(1,3) - HKY15*P(3,3) + HKY8*P(3,17) + P(3,20);
			const float HKY20 = HKY10*P(18,18) - HKY11*P(16,18) + HKY12*P(2,18) + HKY13*P(0,18) + HKY14*P(1,18) - HKY15*P(3,18) + HKY8*P(17,18) + P(18,20);
			const float HKY21 = HKY10*P(1,18) - HKY11*P(1,16) + HKY12*P(1,2) + HKY13*P(0,1) + HKY14*P(1,1) - HKY15*P(1,3) + HKY8*P(1,17) + P(1,20);
			const float HKY22 = HKY10*P(2,18) - HKY11*P(2,16) + HKY12*P(2,2) + HKY13*P(0,2) + HKY14*P(1,2) - HKY15*P(2,3) + HKY8*P(2,17) + P(2,20);
			const float HKY23 = HKY10*P(18,20) - HKY11*P(16,20) + HKY12*P(2,20) + HKY13*P(0,20) + HKY14*P(1,20) - HKY15*P(3,20) + HKY8*P(17,20) + P(20,20);

			_mag_innov_var(1) = (HKY10*HKY20 - HKY11*HKY18 + HKY12*HKY22 + HKY13*HKY16 + HKY14*HKY21 - HKY15*HKY19 + HKY17*HKY8 + HKY23 + R_MAG);

			if (_mag_innov_var(1) < R_MAG) {
				// the innovation variance contribution from the state covariances is negative which means the covariance matrix is badly conditioned
				_fault_status.flags.bad_mag_y = true;

				// we need to re-initialise covariances and abort this fusion step
				resetMagRelatedCovariances();
				ECL_ERR("magY %s", numerical_error_covariance_reset_string);
				return;
			}
			const float HKY24 = 1.0F/_mag_innov_var(1);

			// Calculate Y axis observation jacobians
			Hfusion.setZero();
			Hfusion.at<0>() = 2*HKY0;
			Hfusion.at<1>() = 2*HKY1;
			Hfusion.at<2>() = 2*HKY2;
			Hfusion.at<3>() = 2*HKY3 - 2*HKY4 - 2*HKY5;
			Hfusion.at<16>() = 2*HKY6 - 2*HKY7;
			Hfusion.at<17>() = HKY8;
			Hfusion.at<18>() = 2*HKY9;
			Hfusion.at<20>() = 1;

			// Calculate Y axis Kalman gains
			if (update_all_states) {
				Kfusion(0) = HKY16*HKY24;
				Kfusion(1) = HKY21*HKY24;
				Kfusion(2) = HKY22*HKY24;
				Kfusion(3) = HKY19*HKY24;

				for (unsigned row = 4; row <= 15; row++) {
					Kfusion(row) = HKY24*(HKY10*P(row,18) - HKY11*P(row,16) + HKY12*P(2,row) + HKY13*P(0,row) + HKY14*P(1,row) - HKY15*P(3,row) + HKY8*P(row,17) + P(row,20));
				}

				for (unsigned row = 22; row <= 23; row++) {
					Kfusion(row) = HKY24*(HKY10*P(18,row) - HKY11*P(16,row) + HKY12*P(2,row) + HKY13*P(0,row) + HKY14*P(1,row) - HKY15*P(3,row) + HKY8*P(17,row) + P(20,row));
				}
			}

			Kfusion(16) = HKY18*HKY24;
			Kfusion(17) = HKY17*HKY24;
			Kfusion(18) = HKY20*HKY24;
			Kfusion(19) = HKY24*(HKY10*P(18,19) - HKY11*P(16,19) + HKY12*P(2,19) + HKY13*P(0,19) + HKY14*P(1,19) - HKY15*P(3,19) + HKY8*P(17,19) + P(19,20));
			Kfusion(20) = HKY23*HKY24;
			Kfusion(21) = HKY24*(HKY10*P(18,21) - HKY11*P(16,21) + HKY12*P(2,21) + HKY13*P(0,21) + HKY14*P(1,21) - HKY15*P(3,21) + HKY8*P(17,21) + P(20,21));

		} else if (index == 2) {

			// we do not fuse synthesized magnetomter measurements when doing 3D fusion
			if (_control_status.flags.synthetic_mag_z) {
				continue;
			}

			// recalculate innovation variance becasue states and covariances have changed due to previous fusion
			const float HKZ0 = magD*q0 - magE*q1 + magN*q2;
			const float HKZ1 = magN*q3;
			const float HKZ2 = magD*q1;
			const float HKZ3 = magE*q0;
			const float HKZ4 = -magD*q2 + magE*q3 + magN*q0;
			const float HKZ5 = magD*q3 + magE*q2 + magN*q1;
			const float HKZ6 = q0*q2 + q1*q3;
			const float HKZ7 = q2*q3;
			const float HKZ8 = q0*q1;
			const float HKZ9 = ecl::powf(q0, 2) - ecl::powf(q1, 2) - ecl::powf(q2, 2) + ecl::powf(q3, 2);
			const float HKZ10 = 2*HKZ6;
			const float HKZ11 = -2*HKZ7 + 2*HKZ8;
			const float HKZ12 = 2*HKZ5;
			const float HKZ13 = 2*HKZ0;
			const float HKZ14 = -2*HKZ1 + 2*HKZ2 + 2*HKZ3;
			const float HKZ15 = 2*HKZ4;
			const float HKZ16 = HKZ10*P(0,16) - HKZ11*P(0,17) + HKZ12*P(0,3) + HKZ13*P(0,0) - HKZ14*P(0,1) + HKZ15*P(0,2) + HKZ9*P(0,18) + P(0,21);
			const float HKZ17 = HKZ10*P(16,18) - HKZ11*P(17,18) + HKZ12*P(3,18) + HKZ13*P(0,18) - HKZ14*P(1,18) + HKZ15*P(2,18) + HKZ9*P(18,18) + P(18,21);
			const float HKZ18 = HKZ10*P(16,17) - HKZ11*P(17,17) + HKZ12*P(3,17) + HKZ13*P(0,17) - HKZ14*P(1,17) + HKZ15*P(2,17) + HKZ9*P(17,18) + P(17,21);
			const float HKZ19 = HKZ10*P(1,16) - HKZ11*P(1,17) + HKZ12*P(1,3) + HKZ13*P(0,1) - HKZ14*P(1,1) + HKZ15*P(1,2) + HKZ9*P(1,18) + P(1,21);
			const float HKZ20 = HKZ10*P(16,16) - HKZ11*P(16,17) + HKZ12*P(3,16) + HKZ13*P(0,16) - HKZ14*P(1,16) + HKZ15*P(2,16) + HKZ9*P(16,18) + P(16,21);
			const float HKZ21 = HKZ10*P(3,16) - HKZ11*P(3,17) + HKZ12*P(3,3) + HKZ13*P(0,3) - HKZ14*P(1,3) + HKZ15*P(2,3) + HKZ9*P(3,18) + P(3,21);
			const float HKZ22 = HKZ10*P(2,16) - HKZ11*P(2,17) + HKZ12*P(2,3) + HKZ13*P(0,2) - HKZ14*P(1,2) + HKZ15*P(2,2) + HKZ9*P(2,18) + P(2,21);
			const float HKZ23 = HKZ10*P(16,21) - HKZ11*P(17,21) + HKZ12*P(3,21) + HKZ13*P(0,21) - HKZ14*P(1,21) + HKZ15*P(2,21) + HKZ9*P(18,21) + P(21,21);

			_mag_innov_var(2) = (HKZ10*HKZ20 - HKZ11*HKZ18 + HKZ12*HKZ21 + HKZ13*HKZ16 - HKZ14*HKZ19 + HKZ15*HKZ22 + HKZ17*HKZ9 + HKZ23 + R_MAG);

			if (_mag_innov_var(2) < R_MAG) {
				// the innovation variance contribution from the state covariances is negative which means the covariance matrix is badly conditioned
				_fault_status.flags.bad_mag_z = true;

				// we need to re-initialise covariances and abort this fusion step
				resetMagRelatedCovariances();
				ECL_ERR("magZ %s", numerical_error_covariance_reset_string);
				return;
			}

			const float HKZ24 = 1.0F/_mag_innov_var(2);

			// calculate Z axis observation jacobians
			Hfusion.setZero();
			Hfusion.at<0>() = 2*HKZ0;
			Hfusion.at<1>() = 2*HKZ1 - 2*HKZ2 - 2*HKZ3;
			Hfusion.at<2>() = 2*HKZ4;
			Hfusion.at<3>() = 2*HKZ5;
			Hfusion.at<16>() = 2*HKZ6;
			Hfusion.at<17>() = 2*HKZ7 - 2*HKZ8;
			Hfusion.at<18>() = HKZ9;
			Hfusion.at<21>() = 1;

			// Calculate Z axis Kalman gains
			if (update_all_states) {
				Kfusion(0) = HKZ16*HKZ24;
				Kfusion(1) = HKZ19*HKZ24;
				Kfusion(2) = HKZ22*HKZ24;
				Kfusion(3) = HKZ21*HKZ24;

				for (unsigned row = 4; row <= 15; row++) {
					Kfusion(row) = HKZ24*(HKZ10*P(row,16) - HKZ11*P(row,17) + HKZ12*P(3,row) + HKZ13*P(0,row) - HKZ14*P(1,row) + HKZ15*P(2,row) + HKZ9*P(row,18) + P(row,21));
				}

				for (unsigned row = 22; row <= 23; row++) {
					Kfusion(row) = HKZ24*(HKZ10*P(16,row) - HKZ11*P(17,row) + HKZ12*P(3,row) + HKZ13*P(0,row) - HKZ14*P(1,row) + HKZ15*P(2,row) + HKZ9*P(18,row) + P(21,row));
				}
			}

			Kfusion(16) = HKZ20*HKZ24;
			Kfusion(17) = HKZ18*HKZ24;
			Kfusion(18) = HKZ17*HKZ24;

			for (unsigned row = 19; row <= 20; row++) {
				Kfusion(row) = HKZ24*(HKZ10*P(16,row) - HKZ11*P(17,row) + HKZ12*P(3,row) + HKZ13*P(0,row) - HKZ14*P(1,row) + HKZ15*P(2,row) + HKZ9*P(18,row) + P(row,21));
			}

			Kfusion(21) = HKZ23*HKZ24;
		}

		const bool is_fused = measurementUpdate(Kfusion, Hfusion, _mag_innov(index));

		if (index == 0) {
			_fault_status.flags.bad_mag_x = !is_fused;

		} else if (index == 1) {
			_fault_status.flags.bad_mag_y = !is_fused;

		} else if (index == 2) {
			_fault_status.flags.bad_mag_z = !is_fused;
		}

		if (is_fused) {
			limitDeclination();
		}
	}
}

void Ekf::fuseYaw321(float yaw, float yaw_variance, bool zero_innovation)
{
	// assign intermediate state variables
	const float &q0 = _state.quat_nominal(0);
	const float &q1 = _state.quat_nominal(1);
	const float &q2 = _state.quat_nominal(2);
	const float &q3 = _state.quat_nominal(3);

	const float R_YAW = fmaxf(yaw_variance, 1.0e-4f);
	const float measurement = wrap_pi(yaw);

	// calculate 321 yaw observation matrix
	// choose A or B computational paths to avoid singularity in derivation at +-90 degrees yaw
	bool canUseA = false;
	const float SA0 = 2*q3;
	const float SA1 = 2*q2;
	const float SA2 = SA0*q0 + SA1*q1;
	const float SA3 = sq(q0) + sq(q1) - sq(q2) - sq(q3);
	float SA4, SA5_inv;

	if (sq(SA3) > 1e-6f) {
		SA4 = 1.0F/sq(SA3);
		SA5_inv = sq(SA2)*SA4 + 1;
		canUseA = fabsf(SA5_inv) > 1e-6f;
	}

	bool canUseB = false;
	const float SB0 = 2*q0;
	const float SB1 = 2*q1;
	const float SB2 = SB0*q3 + SB1*q2;
	const float SB4 = sq(q0) + sq(q1) - sq(q2) - sq(q3);
	float SB3, SB5_inv;

	if (sq(SB2) > 1e-6f) {
		SB3 = 1.0F/sq(SB2);
		SB5_inv = SB3*sq(SB4) + 1;
		canUseB = fabsf(SB5_inv) > 1e-6f;
	}

	Vector4f H_YAW;

	if (canUseA && (!canUseB || fabsf(SA5_inv) >= fabsf(SB5_inv))) {
		const float SA5 = 1.0F/SA5_inv;
		const float SA6 = 1.0F/SA3;
		const float SA7 = SA2*SA4;
		const float SA8 = 2*SA7;
		const float SA9 = 2*SA6;

		H_YAW(0) = SA5*(SA0*SA6 - SA8*q0);
		H_YAW(1) = SA5*(SA1*SA6 - SA8*q1);
		H_YAW(2) = SA5*(SA1*SA7 + SA9*q1);
		H_YAW(3) = SA5*(SA0*SA7 + SA9*q0);
	} else if (canUseB && (!canUseA || fabsf(SB5_inv) > fabsf(SA5_inv))) {
		const float SB5 = 1.0F/SB5_inv;
		const float SB6 = 1.0F/SB2;
		const float SB7 = SB3*SB4;
		const float SB8 = 2*SB7;
		const float SB9 = 2*SB6;

		H_YAW(0) = -SB5*(SB0*SB6 - SB8*q3);
		H_YAW(1) = -SB5*(SB1*SB6 - SB8*q2);
		H_YAW(2) = -SB5*(-SB1*SB7 - SB9*q2);
		H_YAW(3) = -SB5*(-SB0*SB7 - SB9*q3);
	} else {
		return;
	}

	// calculate the yaw innovation and wrap to the interval between +-pi
	float innovation;

	if (zero_innovation) {
		innovation = 0.0f;

	} else {
		innovation = wrap_pi(atan2f(_R_to_earth(1, 0), _R_to_earth(0, 0)) - measurement);
	}

	// define the innovation gate size
	float innov_gate = math::max(_params.heading_innov_gate, 1.0f);

	// Update the quaternion states and covariance matrix
	updateQuaternion(innovation, R_YAW, innov_gate, H_YAW);
}

void Ekf::fuseYaw312(float yaw, float yaw_variance, bool zero_innovation)
{
	// assign intermediate state variables
	const float q0 = _state.quat_nominal(0);
	const float q1 = _state.quat_nominal(1);
	const float q2 = _state.quat_nominal(2);
	const float q3 = _state.quat_nominal(3);

	const float R_YAW = fmaxf(yaw_variance, 1.0e-4f);
	const float measurement = wrap_pi(yaw);

	// calculate 312 yaw observation matrix
	// choose A or B computational paths to avoid singularity in derivation at +-90 degrees yaw
	bool canUseA = false;
	const float SA0 = 2*q3;
	const float SA1 = 2*q2;
	const float SA2 = SA0*q0 - SA1*q1;
	const float SA3 = sq(q0) - sq(q1) + sq(q2) - sq(q3);
	float SA4, SA5_inv;

	if (sq(SA3) > 1e-6f) {
		SA4 = 1.0F/sq(SA3);
		SA5_inv = sq(SA2)*SA4 + 1;
		canUseA = fabsf(SA5_inv) > 1e-6f;
	}

	bool canUseB = false;
	const float SB0 = 2*q0;
	const float SB1 = 2*q1;
	const float SB2 = -SB0*q3 + SB1*q2;
	const float SB4 = -sq(q0) + sq(q1) - sq(q2) + sq(q3);
	float SB3, SB5_inv;

	if (sq(SB2) > 1e-6f) {
		SB3 = 1.0F/sq(SB2);
		SB5_inv = SB3*sq(SB4) + 1;
		canUseB = fabsf(SB5_inv) > 1e-6f;
	}

	Vector4f H_YAW;

	if (canUseA && (!canUseB || fabsf(SA5_inv) >= fabsf(SB5_inv))) {
		const float SA5 = 1.0F/SA5_inv;
		const float SA6 = 1.0F/SA3;
		const float SA7 = SA2*SA4;
		const float SA8 = 2*SA7;
		const float SA9 = 2*SA6;

		H_YAW(0) = SA5*(SA0*SA6 - SA8*q0);
		H_YAW(1) = SA5*(-SA1*SA6 + SA8*q1);
		H_YAW(2) = SA5*(-SA1*SA7 - SA9*q1);
		H_YAW(3) = SA5*(SA0*SA7 + SA9*q0);
	} else if (canUseB && (!canUseA || fabsf(SB5_inv) > fabsf(SA5_inv))) {
		const float SB5 = 1.0F/SB5_inv;
		const float SB6 = 1.0F/SB2;
		const float SB7 = SB3*SB4;
		const float SB8 = 2*SB7;
		const float SB9 = 2*SB6;

		H_YAW(0) = -SB5*(-SB0*SB6 + SB8*q3);
		H_YAW(1) = -SB5*(SB1*SB6 - SB8*q2);
		H_YAW(2) = -SB5*(-SB1*SB7 - SB9*q2);
		H_YAW(3) = -SB5*(SB0*SB7 + SB9*q3);
	} else {
		return;
	}

	float innovation;

	if (zero_innovation) {
		innovation = 0.0f;

	} else {
		// calculate the the innovation and wrap to the interval between +-pi
		innovation = wrap_pi(atan2f(-_R_to_earth(0, 1), _R_to_earth(1, 1)) - measurement);
	}

	// define the innovation gate size
	float innov_gate = math::max(_params.heading_innov_gate, 1.0f);

	// Update the quaternion states and covariance matrix
	updateQuaternion(innovation, R_YAW, innov_gate, H_YAW);
}

// update quaternion states and covariances using the yaw innovation, yaw observation variance and yaw Jacobian
void Ekf::updateQuaternion(const float innovation, const float variance, const float gate_sigma,
			   const Vector4f &yaw_jacobian)
{
	// Calculate innovation variance and Kalman gains, taking advantage of the fact that only the first 4 elements in H are non zero
	// calculate the innovation variance
	_heading_innov_var = variance;

	for (unsigned row = 0; row <= 3; row++) {
		float tmp = 0.0f;

		for (uint8_t col = 0; col <= 3; col++) {
			tmp += P(row, col) * yaw_jacobian(col);
		}

		_heading_innov_var += yaw_jacobian(row) * tmp;
	}

	float heading_innov_var_inv;

	// check if the innovation variance calculation is badly conditioned
	if (_heading_innov_var >= variance) {
		// the innovation variance contribution from the state covariances is not negative, no fault
		_fault_status.flags.bad_hdg = false;
		heading_innov_var_inv = 1.0f / _heading_innov_var;

	} else {
		// the innovation variance contribution from the state covariances is negative which means the covariance matrix is badly conditioned
		_fault_status.flags.bad_hdg = true;

		// we reinitialise the covariance matrix and abort this fusion step
		initialiseCovariance();
		ECL_ERR("mag yaw fusion numerical error - covariance reset");
		return;
	}

	// calculate the Kalman gains
	// only calculate gains for states we are using
	Vector24f Kfusion;

	for (uint8_t row = 0; row <= 15; row++) {
		for (uint8_t col = 0; col <= 3; col++) {
			Kfusion(row) += P(row, col) * yaw_jacobian(col);
		}

		Kfusion(row) *= heading_innov_var_inv;
	}

	if (_control_status.flags.wind) {
		for (uint8_t row = 22; row <= 23; row++) {
			for (uint8_t col = 0; col <= 3; col++) {
				Kfusion(row) += P(row, col) * yaw_jacobian(col);
			}

			Kfusion(row) *= heading_innov_var_inv;
		}
	}

	// innovation test ratio
	_yaw_test_ratio = sq(innovation) / (sq(gate_sigma) * _heading_innov_var);

	// we are no longer using 3-axis fusion so set the reported test levels to zero
	_mag_test_ratio.setZero();

	// set the magnetometer unhealthy if the test fails
	if (_yaw_test_ratio > 1.0f) {
		_innov_check_fail_status.flags.reject_yaw = true;

		// if we are in air we don't want to fuse the measurement
		// we allow to use it when on the ground because the large innovation could be caused
		// by interference or a large initial gyro bias
		if (!_control_status.flags.in_air && isTimedOut(_time_last_in_air, (uint64_t)5e6)) {
			// constrain the innovation to the maximum set by the gate
			// we need to delay this forced fusion to avoid starting it
			// immediately after touchdown, when the drone is still armed
			float gate_limit = sqrtf((sq(gate_sigma) * _heading_innov_var));
			_heading_innov = math::constrain(innovation, -gate_limit, gate_limit);

			// also reset the yaw gyro variance to converge faster and avoid
			// being stuck on a previous bad estimate
			resetZDeltaAngBiasCov();

		} else {
			return;
		}

	} else {
		_innov_check_fail_status.flags.reject_yaw = false;
		_heading_innov = innovation;
	}

	// apply covariance correction via P_new = (I -K*H)*P
	// first calculate expression for KHP
	// then calculate P - KHP
	SquareMatrix24f KHP;
	float KH[4];

	for (unsigned row = 0; row < _k_num_states; row++) {

		KH[0] = Kfusion(row) * yaw_jacobian(0);
		KH[1] = Kfusion(row) * yaw_jacobian(1);
		KH[2] = Kfusion(row) * yaw_jacobian(2);
		KH[3] = Kfusion(row) * yaw_jacobian(3);

		for (unsigned column = 0; column < _k_num_states; column++) {
			float tmp = KH[0] * P(0, column);
			tmp += KH[1] * P(1, column);
			tmp += KH[2] * P(2, column);
			tmp += KH[3] * P(3, column);
			KHP(row, column) = tmp;
		}
	}

	const bool healthy = checkAndFixCovarianceUpdate(KHP);

	_fault_status.flags.bad_hdg = !healthy;

	if (healthy) {
		// apply the covariance corrections
		P -= KHP;

		fixCovarianceErrors(true);

		// apply the state corrections
		fuse(Kfusion, _heading_innov);

	}
}

void Ekf::fuseHeading(float measured_hdg, float obs_var)
{
	// observation variance
	float R_YAW = PX4_ISFINITE(obs_var) ? obs_var : 0.01f;

	// update transformation matrix from body to world frame using the current state estimate
	_R_to_earth = Dcmf(_state.quat_nominal);

	const bool use_321_rotation_seq = shouldUse321RotationSequence(_R_to_earth);

	const float predicted_hdg = use_321_rotation_seq ? getEuler321Yaw(_R_to_earth) : getEuler312Yaw(_R_to_earth);

	if (!PX4_ISFINITE(measured_hdg)) {
		measured_hdg = predicted_hdg;
	}

	// handle special case where yaw measurement is unavailable
	bool fuse_zero_innov = false;

	if (_is_yaw_fusion_inhibited) {
		// The yaw measurement cannot be trusted but we need to fuse something to prevent a badly
		// conditioned covariance matrix developing over time.
		if (!_control_status.flags.vehicle_at_rest) {
			// Vehicle is not at rest so fuse a zero innovation if necessary to prevent
			// unconstrained quaternion variance growth and record the predicted heading
			// to use as an observation when movement ceases.
			// TODO a better way of determining when this is necessary
			const float sumQuatVar = P(0, 0) + P(1, 1) + P(2, 2) + P(3, 3);

			if (sumQuatVar > _params.quat_max_variance) {
				fuse_zero_innov = true;
				R_YAW = 0.25f;
			}

			_last_static_yaw = predicted_hdg;

		} else {
<<<<<<< HEAD
			measured_hdg = predicted_hdg;
		}

		// handle special case where yaw measurement is unavailable
		bool fuse_zero_innov = false;

		if (_is_yaw_fusion_inhibited) {
			// The yaw measurement cannot be trusted but we need to fuse something to prevent a badly
			// conditioned covariance matrix developing over time.
			if (!_control_status.flags.vehicle_at_rest) {
				// Vehicle is not at rest so fuse a zero innovation if necessary to prevent
				// unconstrained quaternion variance growth and record the predicted heading
				// to use as an observation when movement ceases.
				// TODO a better way of determining when this is necessary
				const float sumQuatVar = P(0, 0) + P(1, 1) + P(2, 2) + P(3, 3);

				if (sumQuatVar > _params.quat_max_variance) {
					fuse_zero_innov = true;
					R_YAW = 0.25f;

				}

=======
			// Vehicle is at rest so use the last moving prediction as an observation
			// to prevent the heading from drifting and to enable yaw gyro bias learning
			// before takeoff.
			if (!PX4_ISFINITE(_last_static_yaw)) {
>>>>>>> e387f302
				_last_static_yaw = predicted_hdg;
			}

			measured_hdg = _last_static_yaw;
		}

	} else {
		_last_static_yaw = predicted_hdg;
	}

	if (use_321_rotation_seq) {
		fuseYaw321(measured_hdg, R_YAW, fuse_zero_innov);

	} else {
		fuseYaw312(measured_hdg, R_YAW, fuse_zero_innov);
	}
}

void Ekf::fuseDeclination(float decl_sigma)
{
	// assign intermediate state variables
	const float &magN = _state.mag_I(0);
	const float &magE = _state.mag_I(1);

	// minimum North field strength before calculation becomes badly conditioned (T)
	constexpr float N_field_min = 0.001f;

	// observation variance (rad**2)
	const float R_DECL = sq(decl_sigma);

	// Calculate intermediate variables
	if (fabsf(magN) < sq(N_field_min)) {
		// calculation is badly conditioned close to +-90 deg declination
		return;
	}

	const float HK0 = ecl::powf(magN, -2);
	const float HK1 = HK0*ecl::powf(magE, 2) + 1.0F;
	const float HK2 = 1.0F/HK1;
	const float HK3 = 1.0F/magN;
	const float HK4 = HK2*HK3;
	const float HK5 = HK3*magE;
	const float HK6 = HK5*P(16,17) - P(17,17);
	const float HK7 = ecl::powf(HK1, -2);
	const float HK8 = HK5*P(16,16) - P(16,17);
	const float innovation_variance = -HK0*HK6*HK7 + HK7*HK8*magE/ecl::powf(magN, 3) + R_DECL;
	float HK9;

	if (innovation_variance > R_DECL) {
		HK9 = HK4/innovation_variance;
	} else {
		// variance calculation is badly conditioned
		return;
	}

	// Calculate the observation Jacobian
	// Note only 2 terms are non-zero which can be used in matrix operations for calculation of Kalman gains and covariance update to significantly reduce cost
	// Note Hfusion indices do not match state indices
	SparseVector24f<16,17> Hfusion;
	Hfusion.at<16>() = -HK0*HK2*magE;
	Hfusion.at<17>() = HK4;

	// Calculate the Kalman gains
	Vector24f Kfusion;

	for (unsigned row = 0; row <= 15; row++) {
		Kfusion(row) = -HK9*(HK5*P(row,16) - P(row,17));
	}

	Kfusion(16) = -HK8*HK9;
	Kfusion(17) = -HK6*HK9;

	for (unsigned row = 18; row <= 23; row++) {
		Kfusion(row) = -HK9*(HK5*P(16,row) - P(17,row));
	}

	const float innovation = math::constrain(atan2f(magE, magN) - getMagDeclination(), -0.5f, 0.5f);

	const bool is_fused = measurementUpdate(Kfusion, Hfusion, innovation);

	_fault_status.flags.bad_mag_decl = !is_fused;

	if (is_fused) {
		limitDeclination();
	}
}

void Ekf::limitDeclination()
{
	// get a reference value for the earth field declinaton and minimum plausible horizontal field strength
	// set to 50% of the horizontal strength from geo tables if location is known
	float decl_reference;
	float h_field_min = 0.001f;

	if (_params.mag_declination_source & MASK_USE_GEO_DECL) {
		// use parameter value until GPS is available, then use value returned by geo library
		if (_NED_origin_initialised || PX4_ISFINITE(_mag_declination_gps)) {
			decl_reference = _mag_declination_gps;
			h_field_min = fmaxf(h_field_min, 0.5f * _mag_strength_gps * cosf(_mag_inclination_gps));

		} else {
			decl_reference = math::radians(_params.mag_declination_deg);
		}

	} else {
		// always use the parameter value
		decl_reference = math::radians(_params.mag_declination_deg);
	}

	// do not allow the horizontal field length to collapse - this will make the declination fusion badly conditioned
	// and can result in a reversal of the NE field states which the filter cannot recover from
	// apply a circular limit
	float h_field = sqrtf(_state.mag_I(0) * _state.mag_I(0) + _state.mag_I(1) * _state.mag_I(1));

	if (h_field < h_field_min) {
		if (h_field > 0.001f * h_field_min) {
			const float h_scaler = h_field_min / h_field;
			_state.mag_I(0) *= h_scaler;
			_state.mag_I(1) *= h_scaler;

		} else {
			// too small to scale radially so set to expected value
			const float mag_declination = getMagDeclination();
			_state.mag_I(0) = 2.0f * h_field_min * cosf(mag_declination);
			_state.mag_I(1) = 2.0f * h_field_min * sinf(mag_declination);
		}

		h_field = h_field_min;
	}

	// do not allow the declination estimate to vary too much relative to the reference value
	constexpr float decl_tolerance = 0.5f;
	const float decl_max = decl_reference + decl_tolerance;
	const float decl_min = decl_reference - decl_tolerance;
	const float decl_estimate = atan2f(_state.mag_I(1), _state.mag_I(0));

	if (decl_estimate > decl_max)  {
		_state.mag_I(0) = h_field * cosf(decl_max);
		_state.mag_I(1) = h_field * sinf(decl_max);

	} else if (decl_estimate < decl_min)  {
		_state.mag_I(0) = h_field * cosf(decl_min);
		_state.mag_I(1) = h_field * sinf(decl_min);
	}
}

float Ekf::calculate_synthetic_mag_z_measurement(const Vector3f &mag_meas, const Vector3f &mag_earth_predicted)
{
	// theoretical magnitude of the magnetometer Z component value given X and Y sensor measurement and our knowledge
	// of the earth magnetic field vector at the current location
	const float mag_z_abs = sqrtf(math::max(sq(mag_earth_predicted.length()) - sq(mag_meas(0)) - sq(mag_meas(1)), 0.0f));

	// calculate sign of synthetic magnetomter Z component based on the sign of the predicted magnetomer Z component
	const float mag_z_body_pred = mag_earth_predicted.dot(_R_to_earth.col(2));

	return (mag_z_body_pred < 0) ? -mag_z_abs : mag_z_abs;
}<|MERGE_RESOLUTION|>--- conflicted
+++ resolved
@@ -751,35 +751,10 @@
 			_last_static_yaw = predicted_hdg;
 
 		} else {
-<<<<<<< HEAD
-			measured_hdg = predicted_hdg;
-		}
-
-		// handle special case where yaw measurement is unavailable
-		bool fuse_zero_innov = false;
-
-		if (_is_yaw_fusion_inhibited) {
-			// The yaw measurement cannot be trusted but we need to fuse something to prevent a badly
-			// conditioned covariance matrix developing over time.
-			if (!_control_status.flags.vehicle_at_rest) {
-				// Vehicle is not at rest so fuse a zero innovation if necessary to prevent
-				// unconstrained quaternion variance growth and record the predicted heading
-				// to use as an observation when movement ceases.
-				// TODO a better way of determining when this is necessary
-				const float sumQuatVar = P(0, 0) + P(1, 1) + P(2, 2) + P(3, 3);
-
-				if (sumQuatVar > _params.quat_max_variance) {
-					fuse_zero_innov = true;
-					R_YAW = 0.25f;
-
-				}
-
-=======
 			// Vehicle is at rest so use the last moving prediction as an observation
 			// to prevent the heading from drifting and to enable yaw gyro bias learning
 			// before takeoff.
 			if (!PX4_ISFINITE(_last_static_yaw)) {
->>>>>>> e387f302
 				_last_static_yaw = predicted_hdg;
 			}
 
@@ -794,6 +769,7 @@
 		fuseYaw321(measured_hdg, R_YAW, fuse_zero_innov);
 
 	} else {
+
 		fuseYaw312(measured_hdg, R_YAW, fuse_zero_innov);
 	}
 }
