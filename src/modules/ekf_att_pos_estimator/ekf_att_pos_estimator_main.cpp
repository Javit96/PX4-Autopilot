--- conflicted
+++ resolved
@@ -1127,13 +1127,8 @@
 	_estimator_task = px4_task_spawn_cmd("ekf_att_pos_estimator",
 					 SCHED_DEFAULT,
 					 SCHED_PRIORITY_MAX - 40,
-<<<<<<< HEAD
-					 7500,
+					 4800,
 					 (px4_main_t)&AttitudePositionEstimatorEKF::task_main_trampoline,
-=======
-					 4800,
-					 (main_t)&AttitudePositionEstimatorEKF::task_main_trampoline,
->>>>>>> be638598
 					 nullptr);
 
 	if (_estimator_task < 0) {
