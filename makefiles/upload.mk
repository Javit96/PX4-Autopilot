--- conflicted
+++ resolved
@@ -29,12 +29,6 @@
 
 upload-serial-px4fmuv2:	$(BUNDLE) $(UPLOADER)
 	$(Q) $(PYTHON) -u $(UPLOADER) --port $(SERIAL_PORTS) $(BUNDLE)
-<<<<<<< HEAD
-
-upload-serial-px4fmuv2:	$(BUNDLE) $(UPLOADER)
-	@python -u $(UPLOADER) --port $(SERIAL_PORTS) $(BUNDLE)
-=======
->>>>>>> 504b6d12
 
 #
 # JTAG firmware uploading with OpenOCD
