--- conflicted
+++ resolved
@@ -1,74 +1,62 @@
-/*
- * norm.c
- *
- * Code generation for function 'norm'
- *
-<<<<<<< HEAD
- * C source code generated on: Mon Sep 17 20:13:23 2012
-=======
- * C source code generated on: Fri Sep 21 13:56:43 2012
->>>>>>> a56b4ffe
- *
- */
-
-/* Include files */
-#include "rt_nonfinite.h"
-#include "attitudeKalmanfilter.h"
-#include "norm.h"
-
-/* Type Definitions */
-
-/* Named Constants */
-
-/* Variable Declarations */
-
-/* Variable Definitions */
-
-/* Function Declarations */
-
-/* Function Definitions */
-
-/*
- *
- */
-real32_T norm(const real32_T x[3])
-{
-  real32_T y;
-  real32_T scale;
-  boolean_T firstNonZero;
-  int32_T k;
-  real32_T absxk;
-  real32_T t;
-  y = 0.0F;
-  scale = 0.0F;
-  firstNonZero = TRUE;
-  for (k = 0; k < 3; k++) {
-    if (x[k] != 0.0F) {
-<<<<<<< HEAD
-      absxk = (real32_T)fabs(x[k]);
-=======
-      absxk = (real32_T)fabsf(x[k]);
->>>>>>> a56b4ffe
-      if (firstNonZero) {
-        scale = absxk;
-        y = 1.0F;
-        firstNonZero = FALSE;
-      } else if (scale < absxk) {
-        t = scale / absxk;
-        y = 1.0F + y * t * t;
-        scale = absxk;
-      } else {
-        t = absxk / scale;
-        y += t * t;
-      }
-    }
-  }
-
-<<<<<<< HEAD
-  return scale * (real32_T)sqrt(y);
-=======
-  return scale * (real32_T)sqrtf(y);
->>>>>>> a56b4ffe
-}
-
-/* End of code generation (norm.c) */
+/*
+ * norm.c
+ *
+ * Code generation for function 'norm'
+ *
+ * C source code generated on: Fri Sep 21 13:56:43 2012
+ *
+ */
+
+/* Include files */
+#include "rt_nonfinite.h"
+#include "attitudeKalmanfilter.h"
+#include "norm.h"
+
+/* Type Definitions */
+
+/* Named Constants */
+
+/* Variable Declarations */
+
+/* Variable Definitions */
+
+/* Function Declarations */
+
+/* Function Definitions */
+
+/*
+ *
+ */
+real32_T norm(const real32_T x[3])
+{
+  real32_T y;
+  real32_T scale;
+  boolean_T firstNonZero;
+  int32_T k;
+  real32_T absxk;
+  real32_T t;
+  y = 0.0F;
+  scale = 0.0F;
+  firstNonZero = TRUE;
+  for (k = 0; k < 3; k++) {
+    if (x[k] != 0.0F) {
+      absxk = (real32_T)fabsf(x[k]);
+      if (firstNonZero) {
+        scale = absxk;
+        y = 1.0F;
+        firstNonZero = FALSE;
+      } else if (scale < absxk) {
+        t = scale / absxk;
+        y = 1.0F + y * t * t;
+        scale = absxk;
+      } else {
+        t = absxk / scale;
+        y += t * t;
+      }
+    }
+  }
+
+  return scale * (real32_T)sqrtf(y);
+}
+
+/* End of code generation (norm.c) */